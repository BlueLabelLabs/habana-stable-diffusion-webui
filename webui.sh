#!/usr/bin/env bash
#################################################
# Please do not make any changes to this file,  #
# change the variables in webui-user.sh instead #
#################################################

<<<<<<< HEAD
use_venv=1
if [[ $venv_dir == "-" ]]; then
  use_venv=0
fi
=======
SCRIPT_DIR=$( cd -- "$( dirname -- "${BASH_SOURCE[0]}" )" &> /dev/null && pwd )
>>>>>>> c2b97548

# If run from macOS, load defaults from webui-macos-env.sh
if [[ "$OSTYPE" == "darwin"* ]]; then
    if [[ -f "$SCRIPT_DIR"/webui-macos-env.sh ]]
        then
        source "$SCRIPT_DIR"/webui-macos-env.sh
    fi
fi

# Read variables from webui-user.sh
# shellcheck source=/dev/null
if [[ -f "$SCRIPT_DIR"/webui-user.sh ]]
then
    source "$SCRIPT_DIR"/webui-user.sh
fi

# Set defaults
# Install directory without trailing slash
if [[ -z "${install_dir}" ]]
then
    install_dir="$SCRIPT_DIR"
fi

# Name of the subdirectory (defaults to stable-diffusion-webui)
if [[ -z "${clone_dir}" ]]
then
    clone_dir="stable-diffusion-webui"
fi

# python3 executable
if [[ -z "${python_cmd}" ]]
then
    python_cmd="python3"
fi

# git executable
if [[ -z "${GIT}" ]]
then
    export GIT="git"
fi

# python3 venv without trailing slash (defaults to ${install_dir}/${clone_dir}/venv)
if [[ -z "${venv_dir}" ]] && [[ $use_venv -eq 1 ]]
then
    venv_dir="venv"
fi

if [[ -z "${LAUNCH_SCRIPT}" ]]
then
    LAUNCH_SCRIPT="launch.py"
fi

# this script cannot be run as root by default
can_run_as_root=0

# read any command line flags to the webui.sh script
while getopts "f" flag > /dev/null 2>&1
do
    case ${flag} in
        f) can_run_as_root=1;;
        *) break;;
    esac
done

# Disable sentry logging
export ERROR_REPORTING=FALSE

# Do not reinstall existing pip packages on Debian/Ubuntu
export PIP_IGNORE_INSTALLED=0

# Pretty print
delimiter="################################################################"

printf "\n%s\n" "${delimiter}"
printf "\e[1m\e[32mInstall script for stable-diffusion + Web UI\n"
printf "\e[1m\e[34mTested on Debian 11 (Bullseye)\e[0m"
printf "\n%s\n" "${delimiter}"

# Do not run as root
if [[ $(id -u) -eq 0 && can_run_as_root -eq 0 ]]
then
    printf "\n%s\n" "${delimiter}"
    printf "\e[1m\e[31mERROR: This script must not be launched as root, aborting...\e[0m"
    printf "\n%s\n" "${delimiter}"
    exit 1
else
    printf "\n%s\n" "${delimiter}"
    printf "Running on \e[1m\e[32m%s\e[0m user" "$(whoami)"
    printf "\n%s\n" "${delimiter}"
fi

if [[ $(getconf LONG_BIT) = 32 ]]
then
    printf "\n%s\n" "${delimiter}"
    printf "\e[1m\e[31mERROR: Unsupported Running on a 32bit OS\e[0m"
    printf "\n%s\n" "${delimiter}"
    exit 1
fi

if [[ -d .git ]]
then
    printf "\n%s\n" "${delimiter}"
    printf "Repo already cloned, using it as install directory"
    printf "\n%s\n" "${delimiter}"
    install_dir="${PWD}/../"
    clone_dir="${PWD##*/}"
fi

# Check prerequisites
gpu_info=$(lspci 2>/dev/null | grep -E "VGA|Display")
case "$gpu_info" in
    *"Navi 1"*)
        export HSA_OVERRIDE_GFX_VERSION=10.3.0
        if [[ -z "${TORCH_COMMAND}" ]]
        then
            pyv="$(${python_cmd} -c 'import sys; print(".".join(map(str, sys.version_info[0:2])))')"
            if [[ $(bc <<< "$pyv <= 3.10") -eq 1 ]] 
            then
                # Navi users will still use torch 1.13 because 2.0 does not seem to work.
                export TORCH_COMMAND="pip install torch==1.13.1+rocm5.2 torchvision==0.14.1+rocm5.2 --index-url https://download.pytorch.org/whl/rocm5.2"
            else
                printf "\e[1m\e[31mERROR: RX 5000 series GPUs must be using at max python 3.10, aborting...\e[0m"
                exit 1
            fi
        fi
    ;;
    *"Navi 2"*) export HSA_OVERRIDE_GFX_VERSION=10.3.0
    ;;
    *"Navi 3"*) [[ -z "${TORCH_COMMAND}" ]] && \
        export TORCH_COMMAND="pip install --pre torch==2.1.0.dev-20230614+rocm5.5 torchvision==0.16.0.dev-20230614+rocm5.5 --index-url https://download.pytorch.org/whl/nightly/rocm5.5"
        # Navi 3 needs at least 5.5 which is only on the nightly chain
    ;;
    *"Renoir"*) export HSA_OVERRIDE_GFX_VERSION=9.0.0
        printf "\n%s\n" "${delimiter}"
        printf "Experimental support for Renoir: make sure to have at least 4GB of VRAM and 10GB of RAM or enable cpu mode: --use-cpu all --no-half"
        printf "\n%s\n" "${delimiter}"
    ;;
    *)
    ;;
esac
if ! echo "$gpu_info" | grep -q "NVIDIA";
then
    if echo "$gpu_info" | grep -q "AMD" && [[ -z "${TORCH_COMMAND}" ]]
    then
        export TORCH_COMMAND="pip install torch==2.0.1+rocm5.4.2 torchvision==0.15.2+rocm5.4.2 --index-url https://download.pytorch.org/whl/rocm5.4.2"
    fi
fi

for preq in "${GIT}" "${python_cmd}"
do
    if ! hash "${preq}" &>/dev/null
    then
        printf "\n%s\n" "${delimiter}"
        printf "\e[1m\e[31mERROR: %s is not installed, aborting...\e[0m" "${preq}"
        printf "\n%s\n" "${delimiter}"
        exit 1
    fi
done

if [[ $use_venv -eq 1 ]] && ! "${python_cmd}" -c "import venv" &>/dev/null
then
    printf "\n%s\n" "${delimiter}"
    printf "\e[1m\e[31mERROR: python3-venv is not installed, aborting...\e[0m"
    printf "\n%s\n" "${delimiter}"
    exit 1
fi

cd "${install_dir}"/ || { printf "\e[1m\e[31mERROR: Can't cd to %s/, aborting...\e[0m" "${install_dir}"; exit 1; }
if [[ -d "${clone_dir}" ]]
then
    cd "${clone_dir}"/ || { printf "\e[1m\e[31mERROR: Can't cd to %s/%s/, aborting...\e[0m" "${install_dir}" "${clone_dir}"; exit 1; }
else
    printf "\n%s\n" "${delimiter}"
    printf "Clone stable-diffusion-webui"
    printf "\n%s\n" "${delimiter}"
    "${GIT}" clone https://github.com/AUTOMATIC1111/stable-diffusion-webui.git "${clone_dir}"
    cd "${clone_dir}"/ || { printf "\e[1m\e[31mERROR: Can't cd to %s/%s/, aborting...\e[0m" "${install_dir}" "${clone_dir}"; exit 1; }
fi

if [[ $use_venv -eq 1 ]] && [[ -z "${VIRTUAL_ENV}" ]];
then
    printf "\n%s\n" "${delimiter}"
    printf "Create and activate python venv"
    printf "\n%s\n" "${delimiter}"
    cd "${install_dir}"/"${clone_dir}"/ || { printf "\e[1m\e[31mERROR: Can't cd to %s/%s/, aborting...\e[0m" "${install_dir}" "${clone_dir}"; exit 1; }
    if [[ ! -d "${venv_dir}" ]]
    then
        "${python_cmd}" -m venv "${venv_dir}"
        first_launch=1
    fi
    # shellcheck source=/dev/null
    if [[ -f "${venv_dir}"/bin/activate ]]
    then
        source "${venv_dir}"/bin/activate
    else
        printf "\n%s\n" "${delimiter}"
        printf "\e[1m\e[31mERROR: Cannot activate python venv, aborting...\e[0m"
        printf "\n%s\n" "${delimiter}"
        exit 1
    fi
else
    printf "\n%s\n" "${delimiter}"
    printf "python venv already activate or run without venv: ${VIRTUAL_ENV}"
    printf "\n%s\n" "${delimiter}"
fi

# Try using TCMalloc on Linux
prepare_tcmalloc() {
    if [[ "${OSTYPE}" == "linux"* ]] && [[ -z "${NO_TCMALLOC}" ]] && [[ -z "${LD_PRELOAD}" ]]; then
        TCMALLOC="$(PATH=/usr/sbin:$PATH ldconfig -p | grep -Po "libtcmalloc(_minimal|)\.so\.\d" | head -n 1)"
        if [[ ! -z "${TCMALLOC}" ]]; then
            echo "Using TCMalloc: ${TCMALLOC}"
            export LD_PRELOAD="${TCMALLOC}"
        else
            printf "\e[1m\e[31mCannot locate TCMalloc (improves CPU memory usage)\e[0m\n"
        fi
    fi
}

KEEP_GOING=1
export SD_WEBUI_RESTART=tmp/restart
while [[ "$KEEP_GOING" -eq "1" ]]; do
    if [[ ! -z "${ACCELERATE}" ]] && [ ${ACCELERATE}="True" ] && [ -x "$(command -v accelerate)" ]; then
        printf "\n%s\n" "${delimiter}"
        printf "Accelerating launch.py..."
        printf "\n%s\n" "${delimiter}"
        prepare_tcmalloc
        accelerate launch --num_cpu_threads_per_process=6 "${LAUNCH_SCRIPT}" "$@"
    else
        printf "\n%s\n" "${delimiter}"
        printf "Launching launch.py..."
        printf "\n%s\n" "${delimiter}"
        prepare_tcmalloc
        "${python_cmd}" "${LAUNCH_SCRIPT}" "$@"
    fi

    if [[ ! -f tmp/restart ]]; then
        KEEP_GOING=0
    fi
done<|MERGE_RESOLUTION|>--- conflicted
+++ resolved
@@ -4,14 +4,14 @@
 # change the variables in webui-user.sh instead #
 #################################################
 
-<<<<<<< HEAD
+
 use_venv=1
 if [[ $venv_dir == "-" ]]; then
   use_venv=0
 fi
-=======
+
 SCRIPT_DIR=$( cd -- "$( dirname -- "${BASH_SOURCE[0]}" )" &> /dev/null && pwd )
->>>>>>> c2b97548
+
 
 # If run from macOS, load defaults from webui-macos-env.sh
 if [[ "$OSTYPE" == "darwin"* ]]; then
