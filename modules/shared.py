import datetime
import json
import os
import re
import sys
import threading
import time
import logging

import gradio as gr
import torch
import tqdm

import launch
import modules.interrogate
import modules.memmon
import modules.styles
import modules.devices as devices
from modules import localization, script_loading, errors, ui_components, shared_items, cmd_args
from modules.paths_internal import models_path, script_path, data_path, sd_configs_path, sd_default_config, sd_model_file, default_sd_model_file, extensions_dir, extensions_builtin_dir  # noqa: F401
from ldm.models.diffusion.ddpm import LatentDiffusion
from typing import Optional

log = logging.getLogger(__name__)

demo = None

parser = cmd_args.parser

script_loading.preload_extensions(extensions_dir, parser, extension_list=launch.list_extensions(launch.args.ui_settings_file))
script_loading.preload_extensions(extensions_builtin_dir, parser)

if os.environ.get('IGNORE_CMD_ARGS_ERRORS', None) is None:
    cmd_opts = parser.parse_args()
else:
    cmd_opts, _ = parser.parse_known_args()


restricted_opts = {
    "samples_filename_pattern",
    "directories_filename_pattern",
    "outdir_samples",
    "outdir_txt2img_samples",
    "outdir_img2img_samples",
    "outdir_extras_samples",
    "outdir_grids",
    "outdir_txt2img_grids",
    "outdir_save",
    "outdir_init_images"
}

# https://huggingface.co/datasets/freddyaboulton/gradio-theme-subdomains/resolve/main/subdomains.json
gradio_hf_hub_themes = [
    "gradio/base",
    "gradio/glass",
    "gradio/monochrome",
    "gradio/seafoam",
    "gradio/soft",
    "gradio/dracula_test",
    "abidlabs/dracula_test",
    "abidlabs/Lime",
    "abidlabs/pakistan",
    "Ama434/neutral-barlow",
    "dawood/microsoft_windows",
    "finlaymacklon/smooth_slate",
    "Franklisi/darkmode",
    "freddyaboulton/dracula_revamped",
    "freddyaboulton/test-blue",
    "gstaff/xkcd",
    "Insuz/Mocha",
    "Insuz/SimpleIndigo",
    "JohnSmith9982/small_and_pretty",
    "nota-ai/theme",
    "nuttea/Softblue",
    "ParityError/Anime",
    "reilnuud/polite",
    "remilia/Ghostly",
    "rottenlittlecreature/Moon_Goblin",
    "step-3-profit/Midnight-Deep",
    "Taithrah/Minimal",
    "ysharma/huggingface",
    "ysharma/steampunk"
]


cmd_opts.disable_extension_access = (cmd_opts.share or cmd_opts.listen or cmd_opts.server_name) and not cmd_opts.enable_insecure_extension_access

devices.device, devices.device_interrogate, devices.device_gfpgan, devices.device_esrgan, devices.device_codeformer = \
    (devices.cpu if any(y in cmd_opts.use_cpu for y in [x, 'all']) else devices.get_optimal_device() for x in ['sd', 'interrogate', 'gfpgan', 'esrgan', 'codeformer'])

devices.dtype = torch.float32 if cmd_opts.no_half else torch.float16
devices.dtype_vae = torch.float32 if cmd_opts.no_half or cmd_opts.no_half_vae else torch.float16

device = devices.device
weight_load_location = None if cmd_opts.lowram else "cpu"

batch_cond_uncond = cmd_opts.always_batch_cond_uncond or not (cmd_opts.lowvram or cmd_opts.medvram)
parallel_processing_allowed = not cmd_opts.lowvram and not cmd_opts.medvram
xformers_available = False
config_filename = cmd_opts.ui_settings_file

os.makedirs(cmd_opts.hypernetwork_dir, exist_ok=True)
hypernetworks = {}
loaded_hypernetworks = []


def reload_hypernetworks():
    from modules.hypernetworks import hypernetwork
    global hypernetworks

    hypernetworks = hypernetwork.list_hypernetworks(cmd_opts.hypernetwork_dir)


class State:
    skipped = False
    interrupted = False
    job = ""
    job_no = 0
    job_count = 0
    processing_has_refined_job_count = False
    job_timestamp = '0'
    sampling_step = 0
    sampling_steps = 0
    current_latent = None
    current_image = None
    current_image_sampling_step = 0
    id_live_preview = 0
    textinfo = None
    time_start = None
    server_start = None
    _server_command_signal = threading.Event()
    _server_command: Optional[str] = None

    @property
    def need_restart(self) -> bool:
        # Compatibility getter for need_restart.
        return self.server_command == "restart"

    @need_restart.setter
    def need_restart(self, value: bool) -> None:
        # Compatibility setter for need_restart.
        if value:
            self.server_command = "restart"

    @property
    def server_command(self):
        return self._server_command

    @server_command.setter
    def server_command(self, value: Optional[str]) -> None:
        """
        Set the server command to `value` and signal that it's been set.
        """
        self._server_command = value
        self._server_command_signal.set()

    def wait_for_server_command(self, timeout: Optional[float] = None) -> Optional[str]:
        """
        Wait for server command to get set; return and clear the value and signal.
        """
        if self._server_command_signal.wait(timeout):
            self._server_command_signal.clear()
            req = self._server_command
            self._server_command = None
            return req
        return None

    def request_restart(self) -> None:
        self.interrupt()
        self.server_command = "restart"
        log.info("Received restart request")

    def skip(self):
        self.skipped = True
        log.info("Received skip request")

    def interrupt(self):
        self.interrupted = True
        log.info("Received interrupt request")

    def nextjob(self):
        if opts.live_previews_enable and opts.show_progress_every_n_steps == -1:
            self.do_set_current_image()

        self.job_no += 1
        self.sampling_step = 0
        self.current_image_sampling_step = 0

    def dict(self):
        obj = {
            "skipped": self.skipped,
            "interrupted": self.interrupted,
            "job": self.job,
            "job_count": self.job_count,
            "job_timestamp": self.job_timestamp,
            "job_no": self.job_no,
            "sampling_step": self.sampling_step,
            "sampling_steps": self.sampling_steps,
        }

        return obj

    def begin(self, job: str = "(unknown)"):
        self.sampling_step = 0
        self.job_count = -1
        self.processing_has_refined_job_count = False
        self.job_no = 0
        self.job_timestamp = datetime.datetime.now().strftime("%Y%m%d%H%M%S")
        self.current_latent = None
        self.current_image = None
        self.current_image_sampling_step = 0
        self.id_live_preview = 0
        self.skipped = False
        self.interrupted = False
        self.textinfo = None
        self.time_start = time.time()
        self.job = job
        devices.torch_gc()
        log.info("Starting job %s", job)

    def end(self):
        duration = time.time() - self.time_start
        log.info("Ending job %s (%.2f seconds)", self.job, duration)
        self.job = ""
        self.job_count = 0

        devices.torch_gc()

    def set_current_image(self):
        """sets self.current_image from self.current_latent if enough sampling steps have been made after the last call to this"""
        if not parallel_processing_allowed:
            return

        if self.sampling_step - self.current_image_sampling_step >= opts.show_progress_every_n_steps and opts.live_previews_enable and opts.show_progress_every_n_steps != -1:
            self.do_set_current_image()

    def do_set_current_image(self):
        if self.current_latent is None:
            return

        import modules.sd_samplers

        try:
            if opts.show_progress_grid:
                self.assign_current_image(modules.sd_samplers.samples_to_image_grid(self.current_latent))
            else:
                self.assign_current_image(modules.sd_samplers.sample_to_image(self.current_latent))

            self.current_image_sampling_step = self.sampling_step

        except Exception:
            # when switching models during genration, VAE would be on CPU, so creating an image will fail.
            # we silently ignore this error
            errors.record_exception()

    def assign_current_image(self, image):
        self.current_image = image
        self.id_live_preview += 1


state = State()
state.server_start = time.time()

styles_filename = cmd_opts.styles_file
prompt_styles = modules.styles.StyleDatabase(styles_filename)

interrogator = modules.interrogate.InterrogateModels("interrogate")

face_restorers = []


class OptionInfo:
    def __init__(self, default=None, label="", component=None, component_args=None, onchange=None, section=None, refresh=None, comment_before='', comment_after=''):
        self.default = default
        self.label = label
        self.component = component
        self.component_args = component_args
        self.onchange = onchange
        self.section = section
        self.refresh = refresh
        self.do_not_save = False

        self.comment_before = comment_before
        """HTML text that will be added after label in UI"""

        self.comment_after = comment_after
        """HTML text that will be added before label in UI"""

    def link(self, label, url):
        self.comment_before += f"[<a href='{url}' target='_blank'>{label}</a>]"
        return self

    def js(self, label, js_func):
        self.comment_before += f"[<a onclick='{js_func}(); return false'>{label}</a>]"
        return self

    def info(self, info):
        self.comment_after += f"<span class='info'>({info})</span>"
        return self

    def html(self, html):
        self.comment_after += html
        return self

    def needs_restart(self):
        self.comment_after += " <span class='info'>(requires restart)</span>"
        return self

    def needs_reload_ui(self):
        self.comment_after += " <span class='info'>(requires Reload UI)</span>"
        return self


class OptionHTML(OptionInfo):
    def __init__(self, text):
        super().__init__(str(text).strip(), label='', component=lambda **kwargs: gr.HTML(elem_classes="settings-info", **kwargs))

        self.do_not_save = True


def options_section(section_identifier, options_dict):
    for v in options_dict.values():
        v.section = section_identifier

    return options_dict


def list_checkpoint_tiles():
    import modules.sd_models
    return modules.sd_models.checkpoint_tiles()


def refresh_checkpoints():
    import modules.sd_models
    return modules.sd_models.list_models()


def list_samplers():
    import modules.sd_samplers
    return modules.sd_samplers.all_samplers


hide_dirs = {"visible": not cmd_opts.hide_ui_dir_config}
tab_names = []

options_templates = {}

options_templates.update(options_section(('saving-images', "Saving images/grids"), {
    "samples_save": OptionInfo(True, "Always save all generated images"),
    "samples_format": OptionInfo('png', 'File format for images'),
    "samples_filename_pattern": OptionInfo("", "Images filename pattern", component_args=hide_dirs).link("wiki", "https://github.com/AUTOMATIC1111/stable-diffusion-webui/wiki/Custom-Images-Filename-Name-and-Subdirectory"),
    "save_images_add_number": OptionInfo(True, "Add number to filename when saving", component_args=hide_dirs),

    "grid_save": OptionInfo(True, "Always save all generated image grids"),
    "grid_format": OptionInfo('png', 'File format for grids'),
    "grid_extended_filename": OptionInfo(False, "Add extended info (seed, prompt) to filename when saving grid"),
    "grid_only_if_multiple": OptionInfo(True, "Do not save grids consisting of one picture"),
    "grid_prevent_empty_spots": OptionInfo(False, "Prevent empty spots in grid (when set to autodetect)"),
    "grid_zip_filename_pattern": OptionInfo("", "Archive filename pattern", component_args=hide_dirs).link("wiki", "https://github.com/AUTOMATIC1111/stable-diffusion-webui/wiki/Custom-Images-Filename-Name-and-Subdirectory"),
    "n_rows": OptionInfo(-1, "Grid row count; use -1 for autodetect and 0 for it to be same as batch size", gr.Slider, {"minimum": -1, "maximum": 16, "step": 1}),
    "font": OptionInfo("", "Font for image grids that have text"),
    "grid_text_active_color": OptionInfo("#000000", "Text color for image grids", ui_components.FormColorPicker, {}),
    "grid_text_inactive_color": OptionInfo("#999999", "Inactive text color for image grids", ui_components.FormColorPicker, {}),
    "grid_background_color": OptionInfo("#ffffff", "Background color for image grids", ui_components.FormColorPicker, {}),

    "enable_pnginfo": OptionInfo(True, "Save text information about generation parameters as chunks to png files"),
    "save_txt": OptionInfo(False, "Create a text file next to every image with generation parameters."),
    "save_images_before_face_restoration": OptionInfo(False, "Save a copy of image before doing face restoration."),
    "save_images_before_highres_fix": OptionInfo(False, "Save a copy of image before applying highres fix."),
    "save_images_before_color_correction": OptionInfo(False, "Save a copy of image before applying color correction to img2img results"),
    "save_mask": OptionInfo(False, "For inpainting, save a copy of the greyscale mask"),
    "save_mask_composite": OptionInfo(False, "For inpainting, save a masked composite"),
    "jpeg_quality": OptionInfo(80, "Quality for saved jpeg images", gr.Slider, {"minimum": 1, "maximum": 100, "step": 1}),
    "webp_lossless": OptionInfo(False, "Use lossless compression for webp images"),
    "export_for_4chan": OptionInfo(True, "Save copy of large images as JPG").info("if the file size is above the limit, or either width or height are above the limit"),
    "img_downscale_threshold": OptionInfo(4.0, "File size limit for the above option, MB", gr.Number),
    "target_side_length": OptionInfo(4000, "Width/height limit for the above option, in pixels", gr.Number),
    "img_max_size_mp": OptionInfo(200, "Maximum image size", gr.Number).info("in megapixels"),

    "use_original_name_batch": OptionInfo(True, "Use original name for output filename during batch process in extras tab"),
    "use_upscaler_name_as_suffix": OptionInfo(False, "Use upscaler name as filename suffix in the extras tab"),
    "save_selected_only": OptionInfo(True, "When using 'Save' button, only save a single selected image"),
    "save_init_img": OptionInfo(False, "Save init images when using img2img"),

    "temp_dir":  OptionInfo("", "Directory for temporary images; leave empty for default"),
    "clean_temp_dir_at_start": OptionInfo(False, "Cleanup non-default temporary directory when starting webui"),

    "save_incomplete_images": OptionInfo(False, "Save incomplete images").info("save images that has been interrupted in mid-generation; even if not saved, they will still show up in webui output."),
}))

options_templates.update(options_section(('saving-paths', "Paths for saving"), {
    "outdir_samples": OptionInfo("", "Output directory for images; if empty, defaults to three directories below", component_args=hide_dirs),
    "outdir_txt2img_samples": OptionInfo("outputs/txt2img-images", 'Output directory for txt2img images', component_args=hide_dirs),
    "outdir_img2img_samples": OptionInfo("outputs/img2img-images", 'Output directory for img2img images', component_args=hide_dirs),
    "outdir_extras_samples": OptionInfo("outputs/extras-images", 'Output directory for images from extras tab', component_args=hide_dirs),
    "outdir_grids": OptionInfo("", "Output directory for grids; if empty, defaults to two directories below", component_args=hide_dirs),
    "outdir_txt2img_grids": OptionInfo("outputs/txt2img-grids", 'Output directory for txt2img grids', component_args=hide_dirs),
    "outdir_img2img_grids": OptionInfo("outputs/img2img-grids", 'Output directory for img2img grids', component_args=hide_dirs),
    "outdir_save": OptionInfo("log/images", "Directory for saving images using the Save button", component_args=hide_dirs),
    "outdir_init_images": OptionInfo("outputs/init-images", "Directory for saving init images when using img2img", component_args=hide_dirs),
}))

options_templates.update(options_section(('saving-to-dirs', "Saving to a directory"), {
    "save_to_dirs": OptionInfo(True, "Save images to a subdirectory"),
    "grid_save_to_dirs": OptionInfo(True, "Save grids to a subdirectory"),
    "use_save_to_dirs_for_ui": OptionInfo(False, "When using \"Save\" button, save images to a subdirectory"),
    "directories_filename_pattern": OptionInfo("[date]", "Directory name pattern", component_args=hide_dirs).link("wiki", "https://github.com/AUTOMATIC1111/stable-diffusion-webui/wiki/Custom-Images-Filename-Name-and-Subdirectory"),
    "directories_max_prompt_words": OptionInfo(8, "Max prompt words for [prompt_words] pattern", gr.Slider, {"minimum": 1, "maximum": 20, "step": 1, **hide_dirs}),
}))

options_templates.update(options_section(('upscaling', "Upscaling"), {
    "ESRGAN_tile": OptionInfo(192, "Tile size for ESRGAN upscalers.", gr.Slider, {"minimum": 0, "maximum": 512, "step": 16}).info("0 = no tiling"),
    "ESRGAN_tile_overlap": OptionInfo(8, "Tile overlap for ESRGAN upscalers.", gr.Slider, {"minimum": 0, "maximum": 48, "step": 1}).info("Low values = visible seam"),
    "realesrgan_enabled_models": OptionInfo(["R-ESRGAN 4x+", "R-ESRGAN 4x+ Anime6B"], "Select which Real-ESRGAN models to show in the web UI.", gr.CheckboxGroup, lambda: {"choices": shared_items.realesrgan_models_names()}),
    "upscaler_for_img2img": OptionInfo(None, "Upscaler for img2img", gr.Dropdown, lambda: {"choices": [x.name for x in sd_upscalers]}),
}))

options_templates.update(options_section(('face-restoration', "Face restoration"), {
    "face_restoration_model": OptionInfo("CodeFormer", "Face restoration model", gr.Radio, lambda: {"choices": [x.name() for x in face_restorers]}),
    "code_former_weight": OptionInfo(0.5, "CodeFormer weight", gr.Slider, {"minimum": 0, "maximum": 1, "step": 0.01}).info("0 = maximum effect; 1 = minimum effect"),
    "face_restoration_unload": OptionInfo(False, "Move face restoration model from VRAM into RAM after processing"),
}))

options_templates.update(options_section(('system', "System"), {
<<<<<<< HEAD
    "auto_launch_browser": OptionInfo("Local", "Automatically open webui in browser on startup", gr.Radio, lambda: {"choices": ["Disable", "Local", "Remote"]}),
    "show_warnings": OptionInfo(False, "Show warnings in console."),
=======
    "show_warnings": OptionInfo(False, "Show warnings in console.").needs_reload_ui(),
    "show_gradio_deprecation_warnings": OptionInfo(True, "Show gradio deprecation warnings in console.").needs_reload_ui(),
>>>>>>> 01997f45
    "memmon_poll_rate": OptionInfo(8, "VRAM usage polls per second during generation.", gr.Slider, {"minimum": 0, "maximum": 40, "step": 1}).info("0 = disable"),
    "samples_log_stdout": OptionInfo(False, "Always print all generation info to standard output"),
    "multiple_tqdm": OptionInfo(True, "Add a second progress bar to the console that shows progress for an entire job."),
    "print_hypernet_extra": OptionInfo(False, "Print extra hypernetwork information to console."),
    "list_hidden_files": OptionInfo(True, "Load models/files in hidden directories").info("directory is hidden if its name starts with \".\""),
    "disable_mmap_load_safetensors": OptionInfo(False, "Disable memmapping for loading .safetensors files.").info("fixes very slow loading speed in some cases"),
    "hide_ldm_prints": OptionInfo(True, "Prevent Stability-AI's ldm/sgm modules from printing noise to console."),
}))

options_templates.update(options_section(('training', "Training"), {
    "unload_models_when_training": OptionInfo(False, "Move VAE and CLIP to RAM when training if possible. Saves VRAM."),
    "pin_memory": OptionInfo(False, "Turn on pin_memory for DataLoader. Makes training slightly faster but can increase memory usage."),
    "save_optimizer_state": OptionInfo(False, "Saves Optimizer state as separate *.optim file. Training of embedding or HN can be resumed with the matching optim file."),
    "save_training_settings_to_txt": OptionInfo(True, "Save textual inversion and hypernet settings to a text file whenever training starts."),
    "dataset_filename_word_regex": OptionInfo("", "Filename word regex"),
    "dataset_filename_join_string": OptionInfo(" ", "Filename join string"),
    "training_image_repeats_per_epoch": OptionInfo(1, "Number of repeats for a single input image per epoch; used only for displaying epoch number", gr.Number, {"precision": 0}),
    "training_write_csv_every": OptionInfo(500, "Save an csv containing the loss to log directory every N steps, 0 to disable"),
    "training_xattention_optimizations": OptionInfo(False, "Use cross attention optimizations while training"),
    "training_enable_tensorboard": OptionInfo(False, "Enable tensorboard logging."),
    "training_tensorboard_save_images": OptionInfo(False, "Save generated images within tensorboard."),
    "training_tensorboard_flush_every": OptionInfo(120, "How often, in seconds, to flush the pending tensorboard events and summaries to disk."),
}))

options_templates.update(options_section(('sd', "Stable Diffusion"), {
    "sd_model_checkpoint": OptionInfo(None, "Stable Diffusion checkpoint", gr.Dropdown, lambda: {"choices": list_checkpoint_tiles()}, refresh=refresh_checkpoints),
    "sd_checkpoints_limit": OptionInfo(1, "Maximum number of checkpoints loaded at the same time", gr.Slider, {"minimum": 1, "maximum": 10, "step": 1}),
    "sd_checkpoints_keep_in_cpu": OptionInfo(True, "Only keep one model on device").info("will keep models other than the currently used one in RAM rather than VRAM"),
    "sd_checkpoint_cache": OptionInfo(0, "Checkpoints to cache in RAM", gr.Slider, {"minimum": 0, "maximum": 10, "step": 1}).info("obsolete; set to 0 and use the two settings above instead"),
    "sd_unet": OptionInfo("Automatic", "SD Unet", gr.Dropdown, lambda: {"choices": shared_items.sd_unet_items()}, refresh=shared_items.refresh_unet_list).info("choose Unet model: Automatic = use one with same filename as checkpoint; None = use Unet from checkpoint"),
    "enable_quantization": OptionInfo(False, "Enable quantization in K samplers for sharper and cleaner results. This may change existing seeds").needs_reload_ui(),
    "enable_emphasis": OptionInfo(True, "Enable emphasis").info("use (text) to make model pay more attention to text and [text] to make it pay less attention"),
    "enable_batch_seeds": OptionInfo(True, "Make K-diffusion samplers produce same images in a batch as when making a single image"),
    "comma_padding_backtrack": OptionInfo(20, "Prompt word wrap length limit", gr.Slider, {"minimum": 0, "maximum": 74, "step": 1}).info("in tokens - for texts shorter than specified, if they don't fit into 75 token limit, move them to the next 75 token chunk"),
    "CLIP_stop_at_last_layers": OptionInfo(1, "Clip skip", gr.Slider, {"minimum": 1, "maximum": 12, "step": 1}).link("wiki", "https://github.com/AUTOMATIC1111/stable-diffusion-webui/wiki/Features#clip-skip").info("ignore last layers of CLIP network; 1 ignores none, 2 ignores one layer"),
    "upcast_attn": OptionInfo(False, "Upcast cross attention layer to float32"),
    "randn_source": OptionInfo("GPU", "Random number generator source.", gr.Radio, {"choices": ["GPU", "CPU", "NV"]}).info("changes seeds drastically; use CPU to produce the same picture across different videocard vendors; use NV to produce same picture as on NVidia videocards"),
}))

options_templates.update(options_section(('sdxl', "Stable Diffusion XL"), {
    "sdxl_crop_top": OptionInfo(0, "crop top coordinate"),
    "sdxl_crop_left": OptionInfo(0, "crop left coordinate"),
    "sdxl_refiner_low_aesthetic_score": OptionInfo(2.5, "SDXL low aesthetic score", gr.Number).info("used for refiner model negative prompt"),
    "sdxl_refiner_high_aesthetic_score": OptionInfo(6.0, "SDXL high aesthetic score", gr.Number).info("used for refiner model prompt"),
}))

options_templates.update(options_section(('vae', "VAE"), {
    "sd_vae_explanation": OptionHTML("""
<abbr title='Variational autoencoder'>VAE</abbr> is a neural network that transforms a standard <abbr title='red/green/blue'>RGB</abbr>
image into latent space representation and back. Latent space representation is what stable diffusion is working on during sampling
(i.e. when the progress bar is between empty and full). For txt2img, VAE is used to create a resulting image after the sampling is finished.
For img2img, VAE is used to process user's input image before the sampling, and to create an image after sampling.
"""),
    "sd_vae_checkpoint_cache": OptionInfo(0, "VAE Checkpoints to cache in RAM", gr.Slider, {"minimum": 0, "maximum": 10, "step": 1}),
    "sd_vae": OptionInfo("Automatic", "SD VAE", gr.Dropdown, lambda: {"choices": shared_items.sd_vae_items()}, refresh=shared_items.refresh_vae_list).info("choose VAE model: Automatic = use one with same filename as checkpoint; None = use VAE from checkpoint"),
    "sd_vae_overrides_per_model_preferences": OptionInfo(True, "Selected VAE overrides per-model preferences").info("you can set per-model VAE either by editing user metadata for checkpoints, or by making the VAE have same name as checkpoint"),
    "auto_vae_precision": OptionInfo(True, "Automaticlly revert VAE to 32-bit floats").info("triggers when a tensor with NaNs is produced in VAE; disabling the option in this case will result in a black square image"),
    "sd_vae_encode_method": OptionInfo("Full", "VAE type for encode", gr.Radio, {"choices": ["Full", "TAESD"]}).info("method to encode image to latent (use in img2img, hires-fix or inpaint mask)"),
    "sd_vae_decode_method": OptionInfo("Full", "VAE type for decode", gr.Radio, {"choices": ["Full", "TAESD"]}).info("method to decode latent to image"),
}))

options_templates.update(options_section(('img2img', "img2img"), {
    "inpainting_mask_weight": OptionInfo(1.0, "Inpainting conditioning mask strength", gr.Slider, {"minimum": 0.0, "maximum": 1.0, "step": 0.01}),
    "initial_noise_multiplier": OptionInfo(1.0, "Noise multiplier for img2img", gr.Slider, {"minimum": 0.5, "maximum": 1.5, "step": 0.01}),
    "img2img_color_correction": OptionInfo(False, "Apply color correction to img2img results to match original colors."),
    "img2img_fix_steps": OptionInfo(False, "With img2img, do exactly the amount of steps the slider specifies.").info("normally you'd do less with less denoising"),
    "img2img_background_color": OptionInfo("#ffffff", "With img2img, fill transparent parts of the input image with this color.", ui_components.FormColorPicker, {}),
    "img2img_editor_height": OptionInfo(720, "Height of the image editor", gr.Slider, {"minimum": 80, "maximum": 1600, "step": 1}).info("in pixels").needs_reload_ui(),
    "img2img_sketch_default_brush_color": OptionInfo("#ffffff", "Sketch initial brush color", ui_components.FormColorPicker, {}).info("default brush color of img2img sketch").needs_reload_ui(),
    "img2img_inpaint_mask_brush_color": OptionInfo("#ffffff", "Inpaint mask brush color", ui_components.FormColorPicker,  {}).info("brush color of inpaint mask").needs_reload_ui(),
    "img2img_inpaint_sketch_default_brush_color": OptionInfo("#ffffff", "Inpaint sketch initial brush color", ui_components.FormColorPicker, {}).info("default brush color of img2img inpaint sketch").needs_reload_ui(),
    "return_mask": OptionInfo(False, "For inpainting, include the greyscale mask in results for web"),
    "return_mask_composite": OptionInfo(False, "For inpainting, include masked composite in results for web"),
}))

options_templates.update(options_section(('optimizations', "Optimizations"), {
    "cross_attention_optimization": OptionInfo("Automatic", "Cross attention optimization", gr.Dropdown, lambda: {"choices": shared_items.cross_attention_optimizations()}),
    "s_min_uncond": OptionInfo(0.0, "Negative Guidance minimum sigma", gr.Slider, {"minimum": 0.0, "maximum": 15.0, "step": 0.01}).link("PR", "https://github.com/AUTOMATIC1111/stable-diffusion-webui/pull/9177").info("skip negative prompt for some steps when the image is almost ready; 0=disable, higher=faster"),
    "token_merging_ratio": OptionInfo(0.0, "Token merging ratio", gr.Slider, {"minimum": 0.0, "maximum": 0.9, "step": 0.1}).link("PR", "https://github.com/AUTOMATIC1111/stable-diffusion-webui/pull/9256").info("0=disable, higher=faster"),
    "token_merging_ratio_img2img": OptionInfo(0.0, "Token merging ratio for img2img", gr.Slider, {"minimum": 0.0, "maximum": 0.9, "step": 0.1}).info("only applies if non-zero and overrides above"),
    "token_merging_ratio_hr": OptionInfo(0.0, "Token merging ratio for high-res pass", gr.Slider, {"minimum": 0.0, "maximum": 0.9, "step": 0.1}).info("only applies if non-zero and overrides above"),
    "pad_cond_uncond": OptionInfo(False, "Pad prompt/negative prompt to be same length").info("improves performance when prompt and negative prompt have different lengths; changes seeds"),
    "persistent_cond_cache": OptionInfo(True, "Persistent cond cache").info("Do not recalculate conds from prompts if prompts have not changed since previous calculation"),
}))

options_templates.update(options_section(('compatibility', "Compatibility"), {
    "use_old_emphasis_implementation": OptionInfo(False, "Use old emphasis implementation. Can be useful to reproduce old seeds."),
    "use_old_karras_scheduler_sigmas": OptionInfo(False, "Use old karras scheduler sigmas (0.1 to 10)."),
    "no_dpmpp_sde_batch_determinism": OptionInfo(False, "Do not make DPM++ SDE deterministic across different batch sizes."),
    "use_old_hires_fix_width_height": OptionInfo(False, "For hires fix, use width/height sliders to set final resolution rather than first pass (disables Upscale by, Resize width/height to)."),
    "dont_fix_second_order_samplers_schedule": OptionInfo(False, "Do not fix prompt schedule for second order samplers."),
    "hires_fix_use_firstpass_conds": OptionInfo(False, "For hires fix, calculate conds of second pass using extra networks of first pass."),
}))

options_templates.update(options_section(('interrogate', "Interrogate"), {
    "interrogate_keep_models_in_memory": OptionInfo(False, "Keep models in VRAM"),
    "interrogate_return_ranks": OptionInfo(False, "Include ranks of model tags matches in results.").info("booru only"),
    "interrogate_clip_num_beams": OptionInfo(1, "BLIP: num_beams", gr.Slider, {"minimum": 1, "maximum": 16, "step": 1}),
    "interrogate_clip_min_length": OptionInfo(24, "BLIP: minimum description length", gr.Slider, {"minimum": 1, "maximum": 128, "step": 1}),
    "interrogate_clip_max_length": OptionInfo(48, "BLIP: maximum description length", gr.Slider, {"minimum": 1, "maximum": 256, "step": 1}),
    "interrogate_clip_dict_limit": OptionInfo(1500, "CLIP: maximum number of lines in text file").info("0 = No limit"),
    "interrogate_clip_skip_categories": OptionInfo([], "CLIP: skip inquire categories", gr.CheckboxGroup, lambda: {"choices": modules.interrogate.category_types()}, refresh=modules.interrogate.category_types),
    "interrogate_deepbooru_score_threshold": OptionInfo(0.5, "deepbooru: score threshold", gr.Slider, {"minimum": 0, "maximum": 1, "step": 0.01}),
    "deepbooru_sort_alpha": OptionInfo(True, "deepbooru: sort tags alphabetically").info("if not: sort by score"),
    "deepbooru_use_spaces": OptionInfo(True, "deepbooru: use spaces in tags").info("if not: use underscores"),
    "deepbooru_escape": OptionInfo(True, "deepbooru: escape (\\) brackets").info("so they are used as literal brackets and not for emphasis"),
    "deepbooru_filter_tags": OptionInfo("", "deepbooru: filter out those tags").info("separate by comma"),
}))

options_templates.update(options_section(('extra_networks', "Extra Networks"), {
    "extra_networks_show_hidden_directories": OptionInfo(True, "Show hidden directories").info("directory is hidden if its name starts with \".\"."),
    "extra_networks_hidden_models": OptionInfo("When searched", "Show cards for models in hidden directories", gr.Radio, {"choices": ["Always", "When searched", "Never"]}).info('"When searched" option will only show the item when the search string has 4 characters or more'),
    "extra_networks_default_multiplier": OptionInfo(1.0, "Default multiplier for extra networks", gr.Slider, {"minimum": 0.0, "maximum": 2.0, "step": 0.01}),
    "extra_networks_card_width": OptionInfo(0, "Card width for Extra Networks").info("in pixels"),
    "extra_networks_card_height": OptionInfo(0, "Card height for Extra Networks").info("in pixels"),
    "extra_networks_card_text_scale": OptionInfo(1.0, "Card text scale", gr.Slider, {"minimum": 0.0, "maximum": 2.0, "step": 0.01}).info("1 = original size"),
    "extra_networks_card_show_desc": OptionInfo(True, "Show description on card"),
    "extra_networks_add_text_separator": OptionInfo(" ", "Extra networks separator").info("extra text to add before <...> when adding extra network to prompt"),
    "ui_extra_networks_tab_reorder": OptionInfo("", "Extra networks tab order").needs_reload_ui(),
    "textual_inversion_print_at_load": OptionInfo(False, "Print a list of Textual Inversion embeddings when loading model"),
    "textual_inversion_add_hashes_to_infotext": OptionInfo(True, "Add Textual Inversion hashes to infotext"),
    "sd_hypernetwork": OptionInfo("None", "Add hypernetwork to prompt", gr.Dropdown, lambda: {"choices": ["None", *hypernetworks]}, refresh=reload_hypernetworks),
}))

options_templates.update(options_section(('ui', "User interface"), {
    "localization": OptionInfo("None", "Localization", gr.Dropdown, lambda: {"choices": ["None"] + list(localization.localizations.keys())}, refresh=lambda: localization.list_localizations(cmd_opts.localizations_dir)).needs_reload_ui(),
    "gradio_theme": OptionInfo("Default", "Gradio theme", ui_components.DropdownEditable, lambda: {"choices": ["Default"] + gradio_hf_hub_themes}).info("you can also manually enter any of themes from the <a href='https://huggingface.co/spaces/gradio/theme-gallery'>gallery</a>.").needs_reload_ui(),
    "gradio_themes_cache": OptionInfo(True, "Cache gradio themes locally").info("disable to update the selected Gradio theme"),
    "return_grid": OptionInfo(True, "Show grid in results for web"),
    "do_not_show_images": OptionInfo(False, "Do not show any images in results for web"),
    "send_seed": OptionInfo(True, "Send seed when sending prompt or image to other interface"),
    "send_size": OptionInfo(True, "Send size when sending prompt or image to another interface"),
    "js_modal_lightbox": OptionInfo(True, "Enable full page image viewer"),
    "js_modal_lightbox_initially_zoomed": OptionInfo(True, "Show images zoomed in by default in full page image viewer"),
    "js_modal_lightbox_gamepad": OptionInfo(False, "Navigate image viewer with gamepad"),
    "js_modal_lightbox_gamepad_repeat": OptionInfo(250, "Gamepad repeat period, in milliseconds"),
    "show_progress_in_title": OptionInfo(True, "Show generation progress in window title."),
    "samplers_in_dropdown": OptionInfo(True, "Use dropdown for sampler selection instead of radio group").needs_reload_ui(),
    "dimensions_and_batch_together": OptionInfo(True, "Show Width/Height and Batch sliders in same row").needs_reload_ui(),
    "keyedit_precision_attention": OptionInfo(0.1, "Ctrl+up/down precision when editing (attention:1.1)", gr.Slider, {"minimum": 0.01, "maximum": 0.2, "step": 0.001}),
    "keyedit_precision_extra": OptionInfo(0.05, "Ctrl+up/down precision when editing <extra networks:0.9>", gr.Slider, {"minimum": 0.01, "maximum": 0.2, "step": 0.001}),
    "keyedit_delimiters": OptionInfo(".,\\/!?%^*;:{}=`~()", "Ctrl+up/down word delimiters"),
    "keyedit_move": OptionInfo(True, "Alt+left/right moves prompt elements"),
    "quicksettings_list": OptionInfo(["sd_model_checkpoint"], "Quicksettings list", ui_components.DropdownMulti, lambda: {"choices": list(opts.data_labels.keys())}).js("info", "settingsHintsShowQuicksettings").info("setting entries that appear at the top of page rather than in settings tab").needs_reload_ui(),
    "ui_tab_order": OptionInfo([], "UI tab order", ui_components.DropdownMulti, lambda: {"choices": list(tab_names)}).needs_reload_ui(),
    "hidden_tabs": OptionInfo([], "Hidden UI tabs", ui_components.DropdownMulti, lambda: {"choices": list(tab_names)}).needs_reload_ui(),
    "ui_reorder_list": OptionInfo([], "txt2img/img2img UI item order", ui_components.DropdownMulti, lambda: {"choices": list(shared_items.ui_reorder_categories())}).info("selected items appear first").needs_reload_ui(),
    "hires_fix_show_sampler": OptionInfo(False, "Hires fix: show hires checkpoint and sampler selection").needs_reload_ui(),
    "hires_fix_show_prompts": OptionInfo(False, "Hires fix: show hires prompt and negative prompt").needs_reload_ui(),
    "disable_token_counters": OptionInfo(False, "Disable prompt token counters").needs_reload_ui(),
}))


options_templates.update(options_section(('infotext', "Infotext"), {
    "add_model_hash_to_info": OptionInfo(True, "Add model hash to generation information"),
    "add_model_name_to_info": OptionInfo(True, "Add model name to generation information"),
    "add_user_name_to_info": OptionInfo(False, "Add user name to generation information when authenticated"),
    "add_version_to_infotext": OptionInfo(True, "Add program version to generation information"),
    "disable_weights_auto_swap": OptionInfo(True, "Disregard checkpoint information from pasted infotext").info("when reading generation parameters from text into UI"),
    "infotext_styles": OptionInfo("Apply if any", "Infer styles from prompts of pasted infotext", gr.Radio, {"choices": ["Ignore", "Apply", "Discard", "Apply if any"]}).info("when reading generation parameters from text into UI)").html("""<ul style='margin-left: 1.5em'>
<li>Ignore: keep prompt and styles dropdown as it is.</li>
<li>Apply: remove style text from prompt, always replace styles dropdown value with found styles (even if none are found).</li>
<li>Discard: remove style text from prompt, keep styles dropdown as it is.</li>
<li>Apply if any: remove style text from prompt; if any styles are found in prompt, put them into styles dropdown, otherwise keep it as it is.</li>
</ul>"""),

}))

options_templates.update(options_section(('ui', "Live previews"), {
    "show_progressbar": OptionInfo(True, "Show progressbar"),
    "live_previews_enable": OptionInfo(True, "Show live previews of the created image"),
    "live_previews_image_format": OptionInfo("png", "Live preview file format", gr.Radio, {"choices": ["jpeg", "png", "webp"]}),
    "show_progress_grid": OptionInfo(True, "Show previews of all images generated in a batch as a grid"),
    "show_progress_every_n_steps": OptionInfo(10, "Live preview display period", gr.Slider, {"minimum": -1, "maximum": 32, "step": 1}).info("in sampling steps - show new live preview image every N sampling steps; -1 = only show after completion of batch"),
    "show_progress_type": OptionInfo("Approx NN", "Live preview method", gr.Radio, {"choices": ["Full", "Approx NN", "Approx cheap", "TAESD"]}).info("Full = slow but pretty; Approx NN and TAESD = fast but low quality; Approx cheap = super fast but terrible otherwise"),
    "live_preview_content": OptionInfo("Prompt", "Live preview subject", gr.Radio, {"choices": ["Combined", "Prompt", "Negative prompt"]}),
    "live_preview_refresh_period": OptionInfo(1000, "Progressbar and preview update period").info("in milliseconds"),
}))

options_templates.update(options_section(('sampler-params', "Sampler parameters"), {
    "hide_samplers": OptionInfo([], "Hide samplers in user interface", gr.CheckboxGroup, lambda: {"choices": [x.name for x in list_samplers()]}).needs_reload_ui(),
    "eta_ddim": OptionInfo(0.0, "Eta for DDIM", gr.Slider, {"minimum": 0.0, "maximum": 1.0, "step": 0.01}).info("noise multiplier; higher = more unperdictable results"),
    "eta_ancestral": OptionInfo(1.0, "Eta for ancestral samplers", gr.Slider, {"minimum": 0.0, "maximum": 1.0, "step": 0.01}).info("noise multiplier; applies to Euler a and other samplers that have a in them"),
    "ddim_discretize": OptionInfo('uniform', "img2img DDIM discretize", gr.Radio, {"choices": ['uniform', 'quad']}),
    's_churn': OptionInfo(0.0, "sigma churn", gr.Slider, {"minimum": 0.0, "maximum": 100.0, "step": 0.01}).info('amount of stochasticity; only applies to Euler, Heun, and DPM2'),
    's_tmin':  OptionInfo(0.0, "sigma tmin",  gr.Slider, {"minimum": 0.0, "maximum": 10.0, "step": 0.01}).info('enable stochasticity; start value of the sigma range; only applies to Euler, Heun, and DPM2'),
    's_tmax':  OptionInfo(0.0, "sigma tmax",  gr.Slider, {"minimum": 0.0, "maximum": 999.0, "step": 0.01}).info("0 = inf; end value of the sigma range; only applies to Euler, Heun, and DPM2"),
    's_noise': OptionInfo(1.0, "sigma noise", gr.Slider, {"minimum": 0.0, "maximum": 1.1, "step": 0.001}).info('amount of additional noise to counteract loss of detail during sampling; only applies to Euler, Heun, and DPM2'),
    'k_sched_type':  OptionInfo("Automatic", "Scheduler type", gr.Dropdown, {"choices": ["Automatic", "karras", "exponential", "polyexponential"]}).info("lets you override the noise schedule for k-diffusion samplers; choosing Automatic disables the three parameters below"),
    'sigma_min': OptionInfo(0.0, "sigma min", gr.Number).info("0 = default (~0.03); minimum noise strength for k-diffusion noise scheduler"),
    'sigma_max': OptionInfo(0.0, "sigma max", gr.Number).info("0 = default (~14.6); maximum noise strength for k-diffusion noise scheduler"),
    'rho':  OptionInfo(0.0, "rho", gr.Number).info("0 = default (7 for karras, 1 for polyexponential); higher values result in a steeper noise schedule (decreases faster)"),
    'eta_noise_seed_delta': OptionInfo(0, "Eta noise seed delta", gr.Number, {"precision": 0}).info("ENSD; does not improve anything, just produces different results for ancestral samplers - only useful for reproducing images"),
    'always_discard_next_to_last_sigma': OptionInfo(False, "Always discard next-to-last sigma").link("PR", "https://github.com/AUTOMATIC1111/stable-diffusion-webui/pull/6044"),
    'uni_pc_variant': OptionInfo("bh1", "UniPC variant", gr.Radio, {"choices": ["bh1", "bh2", "vary_coeff"]}),
    'uni_pc_skip_type': OptionInfo("time_uniform", "UniPC skip type", gr.Radio, {"choices": ["time_uniform", "time_quadratic", "logSNR"]}),
    'uni_pc_order': OptionInfo(3, "UniPC order", gr.Slider, {"minimum": 1, "maximum": 50, "step": 1}).info("must be < sampling steps"),
    'uni_pc_lower_order_final': OptionInfo(True, "UniPC lower order final"),
}))

options_templates.update(options_section(('postprocessing', "Postprocessing"), {
    'postprocessing_enable_in_main_ui': OptionInfo([], "Enable postprocessing operations in txt2img and img2img tabs", ui_components.DropdownMulti, lambda: {"choices": [x.name for x in shared_items.postprocessing_scripts()]}),
    'postprocessing_operation_order': OptionInfo([], "Postprocessing operation order", ui_components.DropdownMulti, lambda: {"choices": [x.name for x in shared_items.postprocessing_scripts()]}),
    'upscaling_max_images_in_cache': OptionInfo(5, "Maximum number of images in upscaling cache", gr.Slider, {"minimum": 0, "maximum": 10, "step": 1}),
}))

options_templates.update(options_section((None, "Hidden options"), {
    "disabled_extensions": OptionInfo([], "Disable these extensions"),
    "disable_all_extensions": OptionInfo("none", "Disable all extensions (preserves the list of disabled extensions)", gr.Radio, {"choices": ["none", "extra", "all"]}),
    "restore_config_state_file": OptionInfo("", "Config state file to restore from, under 'config-states/' folder"),
    "sd_checkpoint_hash": OptionInfo("", "SHA256 hash of the current checkpoint"),
}))


options_templates.update()


class Options:
    data = None
    data_labels = options_templates
    typemap = {int: float}

    def __init__(self):
        self.data = {k: v.default for k, v in self.data_labels.items()}

    def __setattr__(self, key, value):
        if self.data is not None:
            if key in self.data or key in self.data_labels:
                assert not cmd_opts.freeze_settings, "changing settings is disabled"

                info = opts.data_labels.get(key, None)
                if info.do_not_save:
                    return

                comp_args = info.component_args if info else None
                if isinstance(comp_args, dict) and comp_args.get('visible', True) is False:
                    raise RuntimeError(f"not possible to set {key} because it is restricted")

                if cmd_opts.hide_ui_dir_config and key in restricted_opts:
                    raise RuntimeError(f"not possible to set {key} because it is restricted")

                self.data[key] = value
                return

        return super(Options, self).__setattr__(key, value)

    def __getattr__(self, item):
        if self.data is not None:
            if item in self.data:
                return self.data[item]

        if item in self.data_labels:
            return self.data_labels[item].default

        return super(Options, self).__getattribute__(item)

    def set(self, key, value):
        """sets an option and calls its onchange callback, returning True if the option changed and False otherwise"""

        oldval = self.data.get(key, None)
        if oldval == value:
            return False

        if self.data_labels[key].do_not_save:
            return False

        try:
            setattr(self, key, value)
        except RuntimeError:
            return False

        if self.data_labels[key].onchange is not None:
            try:
                self.data_labels[key].onchange()
            except Exception as e:
                errors.display(e, f"changing setting {key} to {value}")
                setattr(self, key, oldval)
                return False

        return True

    def get_default(self, key):
        """returns the default value for the key"""

        data_label = self.data_labels.get(key)
        if data_label is None:
            return None

        return data_label.default

    def save(self, filename):
        assert not cmd_opts.freeze_settings, "saving settings is disabled"

        with open(filename, "w", encoding="utf8") as file:
            json.dump(self.data, file, indent=4)

    def same_type(self, x, y):
        if x is None or y is None:
            return True

        type_x = self.typemap.get(type(x), type(x))
        type_y = self.typemap.get(type(y), type(y))

        return type_x == type_y

    def load(self, filename):
        with open(filename, "r", encoding="utf8") as file:
            self.data = json.load(file)

        # 1.6.0 VAE defaults
        if self.data.get('sd_vae_as_default') is not None and self.data.get('sd_vae_overrides_per_model_preferences') is None:
            self.data['sd_vae_overrides_per_model_preferences'] = not self.data.get('sd_vae_as_default')

        # 1.1.1 quicksettings list migration
        if self.data.get('quicksettings') is not None and self.data.get('quicksettings_list') is None:
            self.data['quicksettings_list'] = [i.strip() for i in self.data.get('quicksettings').split(',')]

        # 1.4.0 ui_reorder
        if isinstance(self.data.get('ui_reorder'), str) and self.data.get('ui_reorder') and "ui_reorder_list" not in self.data:
            self.data['ui_reorder_list'] = [i.strip() for i in self.data.get('ui_reorder').split(',')]

        bad_settings = 0
        for k, v in self.data.items():
            info = self.data_labels.get(k, None)
            if info is not None and not self.same_type(info.default, v):
                print(f"Warning: bad setting value: {k}: {v} ({type(v).__name__}; expected {type(info.default).__name__})", file=sys.stderr)
                bad_settings += 1

        if bad_settings > 0:
            print(f"The program is likely to not work with bad settings.\nSettings file: {filename}\nEither fix the file, or delete it and restart.", file=sys.stderr)

    def onchange(self, key, func, call=True):
        item = self.data_labels.get(key)
        item.onchange = func

        if call:
            func()

    def dumpjson(self):
        d = {k: self.data.get(k, v.default) for k, v in self.data_labels.items()}
        d["_comments_before"] = {k: v.comment_before for k, v in self.data_labels.items() if v.comment_before is not None}
        d["_comments_after"] = {k: v.comment_after for k, v in self.data_labels.items() if v.comment_after is not None}
        return json.dumps(d)

    def add_option(self, key, info):
        self.data_labels[key] = info

    def reorder(self):
        """reorder settings so that all items related to section always go together"""

        section_ids = {}
        settings_items = self.data_labels.items()
        for _, item in settings_items:
            if item.section not in section_ids:
                section_ids[item.section] = len(section_ids)

        self.data_labels = dict(sorted(settings_items, key=lambda x: section_ids[x[1].section]))

    def cast_value(self, key, value):
        """casts an arbitrary to the same type as this setting's value with key
        Example: cast_value("eta_noise_seed_delta", "12") -> returns 12 (an int rather than str)
        """

        if value is None:
            return None

        default_value = self.data_labels[key].default
        if default_value is None:
            default_value = getattr(self, key, None)
        if default_value is None:
            return None

        expected_type = type(default_value)
        if expected_type == bool and value == "False":
            value = False
        else:
            value = expected_type(value)

        return value


opts = Options()
if os.path.exists(config_filename):
    opts.load(config_filename)


class Shared(sys.modules[__name__].__class__):
    """
    this class is here to provide sd_model field as a property, so that it can be created and loaded on demand rather than
    at program startup.
    """

    sd_model_val = None

    @property
    def sd_model(self):
        import modules.sd_models

        return modules.sd_models.model_data.get_sd_model()

    @sd_model.setter
    def sd_model(self, value):
        import modules.sd_models

        modules.sd_models.model_data.set_sd_model(value)


sd_model: LatentDiffusion = None  # this var is here just for IDE's type checking; it cannot be accessed because the class field above will be accessed instead
sys.modules[__name__].__class__ = Shared

settings_components = None
"""assinged from ui.py, a mapping on setting names to gradio components repsponsible for those settings"""

latent_upscale_default_mode = "Latent"
latent_upscale_modes = {
    "Latent": {"mode": "bilinear", "antialias": False},
    "Latent (antialiased)": {"mode": "bilinear", "antialias": True},
    "Latent (bicubic)": {"mode": "bicubic", "antialias": False},
    "Latent (bicubic antialiased)": {"mode": "bicubic", "antialias": True},
    "Latent (nearest)": {"mode": "nearest", "antialias": False},
    "Latent (nearest-exact)": {"mode": "nearest-exact", "antialias": False},
}

sd_upscalers = []

clip_model = None

progress_print_out = sys.stdout

gradio_theme = gr.themes.Base()


def reload_gradio_theme(theme_name=None):
    global gradio_theme
    if not theme_name:
        theme_name = opts.gradio_theme

    default_theme_args = dict(
        font=["Source Sans Pro", 'ui-sans-serif', 'system-ui', 'sans-serif'],
        font_mono=['IBM Plex Mono', 'ui-monospace', 'Consolas', 'monospace'],
    )

    if theme_name == "Default":
        gradio_theme = gr.themes.Default(**default_theme_args)
    else:
        try:
            theme_cache_dir = os.path.join(script_path, 'tmp', 'gradio_themes')
            theme_cache_path = os.path.join(theme_cache_dir, f'{theme_name.replace("/", "_")}.json')
            if opts.gradio_themes_cache and os.path.exists(theme_cache_path):
                gradio_theme = gr.themes.ThemeClass.load(theme_cache_path)
            else:
                os.makedirs(theme_cache_dir, exist_ok=True)
                gradio_theme = gr.themes.ThemeClass.from_hub(theme_name)
                gradio_theme.dump(theme_cache_path)
        except Exception as e:
            errors.display(e, "changing gradio theme")
            gradio_theme = gr.themes.Default(**default_theme_args)


class TotalTQDM:
    def __init__(self):
        self._tqdm = None

    def reset(self):
        self._tqdm = tqdm.tqdm(
            desc="Total progress",
            total=state.job_count * state.sampling_steps,
            position=1,
            file=progress_print_out
        )

    def update(self):
        if not opts.multiple_tqdm or cmd_opts.disable_console_progressbars:
            return
        if self._tqdm is None:
            self.reset()
        self._tqdm.update()

    def updateTotal(self, new_total):
        if not opts.multiple_tqdm or cmd_opts.disable_console_progressbars:
            return
        if self._tqdm is None:
            self.reset()
        self._tqdm.total = new_total

    def clear(self):
        if self._tqdm is not None:
            self._tqdm.refresh()
            self._tqdm.close()
            self._tqdm = None


total_tqdm = TotalTQDM()

mem_mon = modules.memmon.MemUsageMonitor("MemMon", device, opts)
mem_mon.start()


def natural_sort_key(s, regex=re.compile('([0-9]+)')):
    return [int(text) if text.isdigit() else text.lower() for text in regex.split(s)]


def listfiles(dirname):
    filenames = [os.path.join(dirname, x) for x in sorted(os.listdir(dirname), key=natural_sort_key) if not x.startswith(".")]
    return [file for file in filenames if os.path.isfile(file)]


def html_path(filename):
    return os.path.join(script_path, "html", filename)


def html(filename):
    path = html_path(filename)

    if os.path.exists(path):
        with open(path, encoding="utf8") as file:
            return file.read()

    return ""


def walk_files(path, allowed_extensions=None):
    if not os.path.exists(path):
        return

    if allowed_extensions is not None:
        allowed_extensions = set(allowed_extensions)

    items = list(os.walk(path, followlinks=True))
    items = sorted(items, key=lambda x: natural_sort_key(x[0]))

    for root, _, files in items:
        for filename in sorted(files, key=natural_sort_key):
            if allowed_extensions is not None:
                _, ext = os.path.splitext(filename)
                if ext not in allowed_extensions:
                    continue

            if not opts.list_hidden_files and ("/." in root or "\\." in root):
                continue

            yield os.path.join(root, filename)


def ldm_print(*args, **kwargs):
    if opts.hide_ldm_prints:
        return

    print(*args, **kwargs)
<|MERGE_RESOLUTION|>--- conflicted
+++ resolved
@@ -1,980 +1,976 @@
-import datetime
-import json
-import os
-import re
-import sys
-import threading
-import time
-import logging
-
-import gradio as gr
-import torch
-import tqdm
-
-import launch
-import modules.interrogate
-import modules.memmon
-import modules.styles
-import modules.devices as devices
-from modules import localization, script_loading, errors, ui_components, shared_items, cmd_args
-from modules.paths_internal import models_path, script_path, data_path, sd_configs_path, sd_default_config, sd_model_file, default_sd_model_file, extensions_dir, extensions_builtin_dir  # noqa: F401
-from ldm.models.diffusion.ddpm import LatentDiffusion
-from typing import Optional
-
-log = logging.getLogger(__name__)
-
-demo = None
-
-parser = cmd_args.parser
-
-script_loading.preload_extensions(extensions_dir, parser, extension_list=launch.list_extensions(launch.args.ui_settings_file))
-script_loading.preload_extensions(extensions_builtin_dir, parser)
-
-if os.environ.get('IGNORE_CMD_ARGS_ERRORS', None) is None:
-    cmd_opts = parser.parse_args()
-else:
-    cmd_opts, _ = parser.parse_known_args()
-
-
-restricted_opts = {
-    "samples_filename_pattern",
-    "directories_filename_pattern",
-    "outdir_samples",
-    "outdir_txt2img_samples",
-    "outdir_img2img_samples",
-    "outdir_extras_samples",
-    "outdir_grids",
-    "outdir_txt2img_grids",
-    "outdir_save",
-    "outdir_init_images"
-}
-
-# https://huggingface.co/datasets/freddyaboulton/gradio-theme-subdomains/resolve/main/subdomains.json
-gradio_hf_hub_themes = [
-    "gradio/base",
-    "gradio/glass",
-    "gradio/monochrome",
-    "gradio/seafoam",
-    "gradio/soft",
-    "gradio/dracula_test",
-    "abidlabs/dracula_test",
-    "abidlabs/Lime",
-    "abidlabs/pakistan",
-    "Ama434/neutral-barlow",
-    "dawood/microsoft_windows",
-    "finlaymacklon/smooth_slate",
-    "Franklisi/darkmode",
-    "freddyaboulton/dracula_revamped",
-    "freddyaboulton/test-blue",
-    "gstaff/xkcd",
-    "Insuz/Mocha",
-    "Insuz/SimpleIndigo",
-    "JohnSmith9982/small_and_pretty",
-    "nota-ai/theme",
-    "nuttea/Softblue",
-    "ParityError/Anime",
-    "reilnuud/polite",
-    "remilia/Ghostly",
-    "rottenlittlecreature/Moon_Goblin",
-    "step-3-profit/Midnight-Deep",
-    "Taithrah/Minimal",
-    "ysharma/huggingface",
-    "ysharma/steampunk"
-]
-
-
-cmd_opts.disable_extension_access = (cmd_opts.share or cmd_opts.listen or cmd_opts.server_name) and not cmd_opts.enable_insecure_extension_access
-
-devices.device, devices.device_interrogate, devices.device_gfpgan, devices.device_esrgan, devices.device_codeformer = \
-    (devices.cpu if any(y in cmd_opts.use_cpu for y in [x, 'all']) else devices.get_optimal_device() for x in ['sd', 'interrogate', 'gfpgan', 'esrgan', 'codeformer'])
-
-devices.dtype = torch.float32 if cmd_opts.no_half else torch.float16
-devices.dtype_vae = torch.float32 if cmd_opts.no_half or cmd_opts.no_half_vae else torch.float16
-
-device = devices.device
-weight_load_location = None if cmd_opts.lowram else "cpu"
-
-batch_cond_uncond = cmd_opts.always_batch_cond_uncond or not (cmd_opts.lowvram or cmd_opts.medvram)
-parallel_processing_allowed = not cmd_opts.lowvram and not cmd_opts.medvram
-xformers_available = False
-config_filename = cmd_opts.ui_settings_file
-
-os.makedirs(cmd_opts.hypernetwork_dir, exist_ok=True)
-hypernetworks = {}
-loaded_hypernetworks = []
-
-
-def reload_hypernetworks():
-    from modules.hypernetworks import hypernetwork
-    global hypernetworks
-
-    hypernetworks = hypernetwork.list_hypernetworks(cmd_opts.hypernetwork_dir)
-
-
-class State:
-    skipped = False
-    interrupted = False
-    job = ""
-    job_no = 0
-    job_count = 0
-    processing_has_refined_job_count = False
-    job_timestamp = '0'
-    sampling_step = 0
-    sampling_steps = 0
-    current_latent = None
-    current_image = None
-    current_image_sampling_step = 0
-    id_live_preview = 0
-    textinfo = None
-    time_start = None
-    server_start = None
-    _server_command_signal = threading.Event()
-    _server_command: Optional[str] = None
-
-    @property
-    def need_restart(self) -> bool:
-        # Compatibility getter for need_restart.
-        return self.server_command == "restart"
-
-    @need_restart.setter
-    def need_restart(self, value: bool) -> None:
-        # Compatibility setter for need_restart.
-        if value:
-            self.server_command = "restart"
-
-    @property
-    def server_command(self):
-        return self._server_command
-
-    @server_command.setter
-    def server_command(self, value: Optional[str]) -> None:
-        """
-        Set the server command to `value` and signal that it's been set.
-        """
-        self._server_command = value
-        self._server_command_signal.set()
-
-    def wait_for_server_command(self, timeout: Optional[float] = None) -> Optional[str]:
-        """
-        Wait for server command to get set; return and clear the value and signal.
-        """
-        if self._server_command_signal.wait(timeout):
-            self._server_command_signal.clear()
-            req = self._server_command
-            self._server_command = None
-            return req
-        return None
-
-    def request_restart(self) -> None:
-        self.interrupt()
-        self.server_command = "restart"
-        log.info("Received restart request")
-
-    def skip(self):
-        self.skipped = True
-        log.info("Received skip request")
-
-    def interrupt(self):
-        self.interrupted = True
-        log.info("Received interrupt request")
-
-    def nextjob(self):
-        if opts.live_previews_enable and opts.show_progress_every_n_steps == -1:
-            self.do_set_current_image()
-
-        self.job_no += 1
-        self.sampling_step = 0
-        self.current_image_sampling_step = 0
-
-    def dict(self):
-        obj = {
-            "skipped": self.skipped,
-            "interrupted": self.interrupted,
-            "job": self.job,
-            "job_count": self.job_count,
-            "job_timestamp": self.job_timestamp,
-            "job_no": self.job_no,
-            "sampling_step": self.sampling_step,
-            "sampling_steps": self.sampling_steps,
-        }
-
-        return obj
-
-    def begin(self, job: str = "(unknown)"):
-        self.sampling_step = 0
-        self.job_count = -1
-        self.processing_has_refined_job_count = False
-        self.job_no = 0
-        self.job_timestamp = datetime.datetime.now().strftime("%Y%m%d%H%M%S")
-        self.current_latent = None
-        self.current_image = None
-        self.current_image_sampling_step = 0
-        self.id_live_preview = 0
-        self.skipped = False
-        self.interrupted = False
-        self.textinfo = None
-        self.time_start = time.time()
-        self.job = job
-        devices.torch_gc()
-        log.info("Starting job %s", job)
-
-    def end(self):
-        duration = time.time() - self.time_start
-        log.info("Ending job %s (%.2f seconds)", self.job, duration)
-        self.job = ""
-        self.job_count = 0
-
-        devices.torch_gc()
-
-    def set_current_image(self):
-        """sets self.current_image from self.current_latent if enough sampling steps have been made after the last call to this"""
-        if not parallel_processing_allowed:
-            return
-
-        if self.sampling_step - self.current_image_sampling_step >= opts.show_progress_every_n_steps and opts.live_previews_enable and opts.show_progress_every_n_steps != -1:
-            self.do_set_current_image()
-
-    def do_set_current_image(self):
-        if self.current_latent is None:
-            return
-
-        import modules.sd_samplers
-
-        try:
-            if opts.show_progress_grid:
-                self.assign_current_image(modules.sd_samplers.samples_to_image_grid(self.current_latent))
-            else:
-                self.assign_current_image(modules.sd_samplers.sample_to_image(self.current_latent))
-
-            self.current_image_sampling_step = self.sampling_step
-
-        except Exception:
-            # when switching models during genration, VAE would be on CPU, so creating an image will fail.
-            # we silently ignore this error
-            errors.record_exception()
-
-    def assign_current_image(self, image):
-        self.current_image = image
-        self.id_live_preview += 1
-
-
-state = State()
-state.server_start = time.time()
-
-styles_filename = cmd_opts.styles_file
-prompt_styles = modules.styles.StyleDatabase(styles_filename)
-
-interrogator = modules.interrogate.InterrogateModels("interrogate")
-
-face_restorers = []
-
-
-class OptionInfo:
-    def __init__(self, default=None, label="", component=None, component_args=None, onchange=None, section=None, refresh=None, comment_before='', comment_after=''):
-        self.default = default
-        self.label = label
-        self.component = component
-        self.component_args = component_args
-        self.onchange = onchange
-        self.section = section
-        self.refresh = refresh
-        self.do_not_save = False
-
-        self.comment_before = comment_before
-        """HTML text that will be added after label in UI"""
-
-        self.comment_after = comment_after
-        """HTML text that will be added before label in UI"""
-
-    def link(self, label, url):
-        self.comment_before += f"[<a href='{url}' target='_blank'>{label}</a>]"
-        return self
-
-    def js(self, label, js_func):
-        self.comment_before += f"[<a onclick='{js_func}(); return false'>{label}</a>]"
-        return self
-
-    def info(self, info):
-        self.comment_after += f"<span class='info'>({info})</span>"
-        return self
-
-    def html(self, html):
-        self.comment_after += html
-        return self
-
-    def needs_restart(self):
-        self.comment_after += " <span class='info'>(requires restart)</span>"
-        return self
-
-    def needs_reload_ui(self):
-        self.comment_after += " <span class='info'>(requires Reload UI)</span>"
-        return self
-
-
-class OptionHTML(OptionInfo):
-    def __init__(self, text):
-        super().__init__(str(text).strip(), label='', component=lambda **kwargs: gr.HTML(elem_classes="settings-info", **kwargs))
-
-        self.do_not_save = True
-
-
-def options_section(section_identifier, options_dict):
-    for v in options_dict.values():
-        v.section = section_identifier
-
-    return options_dict
-
-
-def list_checkpoint_tiles():
-    import modules.sd_models
-    return modules.sd_models.checkpoint_tiles()
-
-
-def refresh_checkpoints():
-    import modules.sd_models
-    return modules.sd_models.list_models()
-
-
-def list_samplers():
-    import modules.sd_samplers
-    return modules.sd_samplers.all_samplers
-
-
-hide_dirs = {"visible": not cmd_opts.hide_ui_dir_config}
-tab_names = []
-
-options_templates = {}
-
-options_templates.update(options_section(('saving-images', "Saving images/grids"), {
-    "samples_save": OptionInfo(True, "Always save all generated images"),
-    "samples_format": OptionInfo('png', 'File format for images'),
-    "samples_filename_pattern": OptionInfo("", "Images filename pattern", component_args=hide_dirs).link("wiki", "https://github.com/AUTOMATIC1111/stable-diffusion-webui/wiki/Custom-Images-Filename-Name-and-Subdirectory"),
-    "save_images_add_number": OptionInfo(True, "Add number to filename when saving", component_args=hide_dirs),
-
-    "grid_save": OptionInfo(True, "Always save all generated image grids"),
-    "grid_format": OptionInfo('png', 'File format for grids'),
-    "grid_extended_filename": OptionInfo(False, "Add extended info (seed, prompt) to filename when saving grid"),
-    "grid_only_if_multiple": OptionInfo(True, "Do not save grids consisting of one picture"),
-    "grid_prevent_empty_spots": OptionInfo(False, "Prevent empty spots in grid (when set to autodetect)"),
-    "grid_zip_filename_pattern": OptionInfo("", "Archive filename pattern", component_args=hide_dirs).link("wiki", "https://github.com/AUTOMATIC1111/stable-diffusion-webui/wiki/Custom-Images-Filename-Name-and-Subdirectory"),
-    "n_rows": OptionInfo(-1, "Grid row count; use -1 for autodetect and 0 for it to be same as batch size", gr.Slider, {"minimum": -1, "maximum": 16, "step": 1}),
-    "font": OptionInfo("", "Font for image grids that have text"),
-    "grid_text_active_color": OptionInfo("#000000", "Text color for image grids", ui_components.FormColorPicker, {}),
-    "grid_text_inactive_color": OptionInfo("#999999", "Inactive text color for image grids", ui_components.FormColorPicker, {}),
-    "grid_background_color": OptionInfo("#ffffff", "Background color for image grids", ui_components.FormColorPicker, {}),
-
-    "enable_pnginfo": OptionInfo(True, "Save text information about generation parameters as chunks to png files"),
-    "save_txt": OptionInfo(False, "Create a text file next to every image with generation parameters."),
-    "save_images_before_face_restoration": OptionInfo(False, "Save a copy of image before doing face restoration."),
-    "save_images_before_highres_fix": OptionInfo(False, "Save a copy of image before applying highres fix."),
-    "save_images_before_color_correction": OptionInfo(False, "Save a copy of image before applying color correction to img2img results"),
-    "save_mask": OptionInfo(False, "For inpainting, save a copy of the greyscale mask"),
-    "save_mask_composite": OptionInfo(False, "For inpainting, save a masked composite"),
-    "jpeg_quality": OptionInfo(80, "Quality for saved jpeg images", gr.Slider, {"minimum": 1, "maximum": 100, "step": 1}),
-    "webp_lossless": OptionInfo(False, "Use lossless compression for webp images"),
-    "export_for_4chan": OptionInfo(True, "Save copy of large images as JPG").info("if the file size is above the limit, or either width or height are above the limit"),
-    "img_downscale_threshold": OptionInfo(4.0, "File size limit for the above option, MB", gr.Number),
-    "target_side_length": OptionInfo(4000, "Width/height limit for the above option, in pixels", gr.Number),
-    "img_max_size_mp": OptionInfo(200, "Maximum image size", gr.Number).info("in megapixels"),
-
-    "use_original_name_batch": OptionInfo(True, "Use original name for output filename during batch process in extras tab"),
-    "use_upscaler_name_as_suffix": OptionInfo(False, "Use upscaler name as filename suffix in the extras tab"),
-    "save_selected_only": OptionInfo(True, "When using 'Save' button, only save a single selected image"),
-    "save_init_img": OptionInfo(False, "Save init images when using img2img"),
-
-    "temp_dir":  OptionInfo("", "Directory for temporary images; leave empty for default"),
-    "clean_temp_dir_at_start": OptionInfo(False, "Cleanup non-default temporary directory when starting webui"),
-
-    "save_incomplete_images": OptionInfo(False, "Save incomplete images").info("save images that has been interrupted in mid-generation; even if not saved, they will still show up in webui output."),
-}))
-
-options_templates.update(options_section(('saving-paths', "Paths for saving"), {
-    "outdir_samples": OptionInfo("", "Output directory for images; if empty, defaults to three directories below", component_args=hide_dirs),
-    "outdir_txt2img_samples": OptionInfo("outputs/txt2img-images", 'Output directory for txt2img images', component_args=hide_dirs),
-    "outdir_img2img_samples": OptionInfo("outputs/img2img-images", 'Output directory for img2img images', component_args=hide_dirs),
-    "outdir_extras_samples": OptionInfo("outputs/extras-images", 'Output directory for images from extras tab', component_args=hide_dirs),
-    "outdir_grids": OptionInfo("", "Output directory for grids; if empty, defaults to two directories below", component_args=hide_dirs),
-    "outdir_txt2img_grids": OptionInfo("outputs/txt2img-grids", 'Output directory for txt2img grids', component_args=hide_dirs),
-    "outdir_img2img_grids": OptionInfo("outputs/img2img-grids", 'Output directory for img2img grids', component_args=hide_dirs),
-    "outdir_save": OptionInfo("log/images", "Directory for saving images using the Save button", component_args=hide_dirs),
-    "outdir_init_images": OptionInfo("outputs/init-images", "Directory for saving init images when using img2img", component_args=hide_dirs),
-}))
-
-options_templates.update(options_section(('saving-to-dirs', "Saving to a directory"), {
-    "save_to_dirs": OptionInfo(True, "Save images to a subdirectory"),
-    "grid_save_to_dirs": OptionInfo(True, "Save grids to a subdirectory"),
-    "use_save_to_dirs_for_ui": OptionInfo(False, "When using \"Save\" button, save images to a subdirectory"),
-    "directories_filename_pattern": OptionInfo("[date]", "Directory name pattern", component_args=hide_dirs).link("wiki", "https://github.com/AUTOMATIC1111/stable-diffusion-webui/wiki/Custom-Images-Filename-Name-and-Subdirectory"),
-    "directories_max_prompt_words": OptionInfo(8, "Max prompt words for [prompt_words] pattern", gr.Slider, {"minimum": 1, "maximum": 20, "step": 1, **hide_dirs}),
-}))
-
-options_templates.update(options_section(('upscaling', "Upscaling"), {
-    "ESRGAN_tile": OptionInfo(192, "Tile size for ESRGAN upscalers.", gr.Slider, {"minimum": 0, "maximum": 512, "step": 16}).info("0 = no tiling"),
-    "ESRGAN_tile_overlap": OptionInfo(8, "Tile overlap for ESRGAN upscalers.", gr.Slider, {"minimum": 0, "maximum": 48, "step": 1}).info("Low values = visible seam"),
-    "realesrgan_enabled_models": OptionInfo(["R-ESRGAN 4x+", "R-ESRGAN 4x+ Anime6B"], "Select which Real-ESRGAN models to show in the web UI.", gr.CheckboxGroup, lambda: {"choices": shared_items.realesrgan_models_names()}),
-    "upscaler_for_img2img": OptionInfo(None, "Upscaler for img2img", gr.Dropdown, lambda: {"choices": [x.name for x in sd_upscalers]}),
-}))
-
-options_templates.update(options_section(('face-restoration', "Face restoration"), {
-    "face_restoration_model": OptionInfo("CodeFormer", "Face restoration model", gr.Radio, lambda: {"choices": [x.name() for x in face_restorers]}),
-    "code_former_weight": OptionInfo(0.5, "CodeFormer weight", gr.Slider, {"minimum": 0, "maximum": 1, "step": 0.01}).info("0 = maximum effect; 1 = minimum effect"),
-    "face_restoration_unload": OptionInfo(False, "Move face restoration model from VRAM into RAM after processing"),
-}))
-
-options_templates.update(options_section(('system', "System"), {
-<<<<<<< HEAD
-    "auto_launch_browser": OptionInfo("Local", "Automatically open webui in browser on startup", gr.Radio, lambda: {"choices": ["Disable", "Local", "Remote"]}),
-    "show_warnings": OptionInfo(False, "Show warnings in console."),
-=======
-    "show_warnings": OptionInfo(False, "Show warnings in console.").needs_reload_ui(),
-    "show_gradio_deprecation_warnings": OptionInfo(True, "Show gradio deprecation warnings in console.").needs_reload_ui(),
->>>>>>> 01997f45
-    "memmon_poll_rate": OptionInfo(8, "VRAM usage polls per second during generation.", gr.Slider, {"minimum": 0, "maximum": 40, "step": 1}).info("0 = disable"),
-    "samples_log_stdout": OptionInfo(False, "Always print all generation info to standard output"),
-    "multiple_tqdm": OptionInfo(True, "Add a second progress bar to the console that shows progress for an entire job."),
-    "print_hypernet_extra": OptionInfo(False, "Print extra hypernetwork information to console."),
-    "list_hidden_files": OptionInfo(True, "Load models/files in hidden directories").info("directory is hidden if its name starts with \".\""),
-    "disable_mmap_load_safetensors": OptionInfo(False, "Disable memmapping for loading .safetensors files.").info("fixes very slow loading speed in some cases"),
-    "hide_ldm_prints": OptionInfo(True, "Prevent Stability-AI's ldm/sgm modules from printing noise to console."),
-}))
-
-options_templates.update(options_section(('training', "Training"), {
-    "unload_models_when_training": OptionInfo(False, "Move VAE and CLIP to RAM when training if possible. Saves VRAM."),
-    "pin_memory": OptionInfo(False, "Turn on pin_memory for DataLoader. Makes training slightly faster but can increase memory usage."),
-    "save_optimizer_state": OptionInfo(False, "Saves Optimizer state as separate *.optim file. Training of embedding or HN can be resumed with the matching optim file."),
-    "save_training_settings_to_txt": OptionInfo(True, "Save textual inversion and hypernet settings to a text file whenever training starts."),
-    "dataset_filename_word_regex": OptionInfo("", "Filename word regex"),
-    "dataset_filename_join_string": OptionInfo(" ", "Filename join string"),
-    "training_image_repeats_per_epoch": OptionInfo(1, "Number of repeats for a single input image per epoch; used only for displaying epoch number", gr.Number, {"precision": 0}),
-    "training_write_csv_every": OptionInfo(500, "Save an csv containing the loss to log directory every N steps, 0 to disable"),
-    "training_xattention_optimizations": OptionInfo(False, "Use cross attention optimizations while training"),
-    "training_enable_tensorboard": OptionInfo(False, "Enable tensorboard logging."),
-    "training_tensorboard_save_images": OptionInfo(False, "Save generated images within tensorboard."),
-    "training_tensorboard_flush_every": OptionInfo(120, "How often, in seconds, to flush the pending tensorboard events and summaries to disk."),
-}))
-
-options_templates.update(options_section(('sd', "Stable Diffusion"), {
-    "sd_model_checkpoint": OptionInfo(None, "Stable Diffusion checkpoint", gr.Dropdown, lambda: {"choices": list_checkpoint_tiles()}, refresh=refresh_checkpoints),
-    "sd_checkpoints_limit": OptionInfo(1, "Maximum number of checkpoints loaded at the same time", gr.Slider, {"minimum": 1, "maximum": 10, "step": 1}),
-    "sd_checkpoints_keep_in_cpu": OptionInfo(True, "Only keep one model on device").info("will keep models other than the currently used one in RAM rather than VRAM"),
-    "sd_checkpoint_cache": OptionInfo(0, "Checkpoints to cache in RAM", gr.Slider, {"minimum": 0, "maximum": 10, "step": 1}).info("obsolete; set to 0 and use the two settings above instead"),
-    "sd_unet": OptionInfo("Automatic", "SD Unet", gr.Dropdown, lambda: {"choices": shared_items.sd_unet_items()}, refresh=shared_items.refresh_unet_list).info("choose Unet model: Automatic = use one with same filename as checkpoint; None = use Unet from checkpoint"),
-    "enable_quantization": OptionInfo(False, "Enable quantization in K samplers for sharper and cleaner results. This may change existing seeds").needs_reload_ui(),
-    "enable_emphasis": OptionInfo(True, "Enable emphasis").info("use (text) to make model pay more attention to text and [text] to make it pay less attention"),
-    "enable_batch_seeds": OptionInfo(True, "Make K-diffusion samplers produce same images in a batch as when making a single image"),
-    "comma_padding_backtrack": OptionInfo(20, "Prompt word wrap length limit", gr.Slider, {"minimum": 0, "maximum": 74, "step": 1}).info("in tokens - for texts shorter than specified, if they don't fit into 75 token limit, move them to the next 75 token chunk"),
-    "CLIP_stop_at_last_layers": OptionInfo(1, "Clip skip", gr.Slider, {"minimum": 1, "maximum": 12, "step": 1}).link("wiki", "https://github.com/AUTOMATIC1111/stable-diffusion-webui/wiki/Features#clip-skip").info("ignore last layers of CLIP network; 1 ignores none, 2 ignores one layer"),
-    "upcast_attn": OptionInfo(False, "Upcast cross attention layer to float32"),
-    "randn_source": OptionInfo("GPU", "Random number generator source.", gr.Radio, {"choices": ["GPU", "CPU", "NV"]}).info("changes seeds drastically; use CPU to produce the same picture across different videocard vendors; use NV to produce same picture as on NVidia videocards"),
-}))
-
-options_templates.update(options_section(('sdxl', "Stable Diffusion XL"), {
-    "sdxl_crop_top": OptionInfo(0, "crop top coordinate"),
-    "sdxl_crop_left": OptionInfo(0, "crop left coordinate"),
-    "sdxl_refiner_low_aesthetic_score": OptionInfo(2.5, "SDXL low aesthetic score", gr.Number).info("used for refiner model negative prompt"),
-    "sdxl_refiner_high_aesthetic_score": OptionInfo(6.0, "SDXL high aesthetic score", gr.Number).info("used for refiner model prompt"),
-}))
-
-options_templates.update(options_section(('vae', "VAE"), {
-    "sd_vae_explanation": OptionHTML("""
-<abbr title='Variational autoencoder'>VAE</abbr> is a neural network that transforms a standard <abbr title='red/green/blue'>RGB</abbr>
-image into latent space representation and back. Latent space representation is what stable diffusion is working on during sampling
-(i.e. when the progress bar is between empty and full). For txt2img, VAE is used to create a resulting image after the sampling is finished.
-For img2img, VAE is used to process user's input image before the sampling, and to create an image after sampling.
-"""),
-    "sd_vae_checkpoint_cache": OptionInfo(0, "VAE Checkpoints to cache in RAM", gr.Slider, {"minimum": 0, "maximum": 10, "step": 1}),
-    "sd_vae": OptionInfo("Automatic", "SD VAE", gr.Dropdown, lambda: {"choices": shared_items.sd_vae_items()}, refresh=shared_items.refresh_vae_list).info("choose VAE model: Automatic = use one with same filename as checkpoint; None = use VAE from checkpoint"),
-    "sd_vae_overrides_per_model_preferences": OptionInfo(True, "Selected VAE overrides per-model preferences").info("you can set per-model VAE either by editing user metadata for checkpoints, or by making the VAE have same name as checkpoint"),
-    "auto_vae_precision": OptionInfo(True, "Automaticlly revert VAE to 32-bit floats").info("triggers when a tensor with NaNs is produced in VAE; disabling the option in this case will result in a black square image"),
-    "sd_vae_encode_method": OptionInfo("Full", "VAE type for encode", gr.Radio, {"choices": ["Full", "TAESD"]}).info("method to encode image to latent (use in img2img, hires-fix or inpaint mask)"),
-    "sd_vae_decode_method": OptionInfo("Full", "VAE type for decode", gr.Radio, {"choices": ["Full", "TAESD"]}).info("method to decode latent to image"),
-}))
-
-options_templates.update(options_section(('img2img', "img2img"), {
-    "inpainting_mask_weight": OptionInfo(1.0, "Inpainting conditioning mask strength", gr.Slider, {"minimum": 0.0, "maximum": 1.0, "step": 0.01}),
-    "initial_noise_multiplier": OptionInfo(1.0, "Noise multiplier for img2img", gr.Slider, {"minimum": 0.5, "maximum": 1.5, "step": 0.01}),
-    "img2img_color_correction": OptionInfo(False, "Apply color correction to img2img results to match original colors."),
-    "img2img_fix_steps": OptionInfo(False, "With img2img, do exactly the amount of steps the slider specifies.").info("normally you'd do less with less denoising"),
-    "img2img_background_color": OptionInfo("#ffffff", "With img2img, fill transparent parts of the input image with this color.", ui_components.FormColorPicker, {}),
-    "img2img_editor_height": OptionInfo(720, "Height of the image editor", gr.Slider, {"minimum": 80, "maximum": 1600, "step": 1}).info("in pixels").needs_reload_ui(),
-    "img2img_sketch_default_brush_color": OptionInfo("#ffffff", "Sketch initial brush color", ui_components.FormColorPicker, {}).info("default brush color of img2img sketch").needs_reload_ui(),
-    "img2img_inpaint_mask_brush_color": OptionInfo("#ffffff", "Inpaint mask brush color", ui_components.FormColorPicker,  {}).info("brush color of inpaint mask").needs_reload_ui(),
-    "img2img_inpaint_sketch_default_brush_color": OptionInfo("#ffffff", "Inpaint sketch initial brush color", ui_components.FormColorPicker, {}).info("default brush color of img2img inpaint sketch").needs_reload_ui(),
-    "return_mask": OptionInfo(False, "For inpainting, include the greyscale mask in results for web"),
-    "return_mask_composite": OptionInfo(False, "For inpainting, include masked composite in results for web"),
-}))
-
-options_templates.update(options_section(('optimizations', "Optimizations"), {
-    "cross_attention_optimization": OptionInfo("Automatic", "Cross attention optimization", gr.Dropdown, lambda: {"choices": shared_items.cross_attention_optimizations()}),
-    "s_min_uncond": OptionInfo(0.0, "Negative Guidance minimum sigma", gr.Slider, {"minimum": 0.0, "maximum": 15.0, "step": 0.01}).link("PR", "https://github.com/AUTOMATIC1111/stable-diffusion-webui/pull/9177").info("skip negative prompt for some steps when the image is almost ready; 0=disable, higher=faster"),
-    "token_merging_ratio": OptionInfo(0.0, "Token merging ratio", gr.Slider, {"minimum": 0.0, "maximum": 0.9, "step": 0.1}).link("PR", "https://github.com/AUTOMATIC1111/stable-diffusion-webui/pull/9256").info("0=disable, higher=faster"),
-    "token_merging_ratio_img2img": OptionInfo(0.0, "Token merging ratio for img2img", gr.Slider, {"minimum": 0.0, "maximum": 0.9, "step": 0.1}).info("only applies if non-zero and overrides above"),
-    "token_merging_ratio_hr": OptionInfo(0.0, "Token merging ratio for high-res pass", gr.Slider, {"minimum": 0.0, "maximum": 0.9, "step": 0.1}).info("only applies if non-zero and overrides above"),
-    "pad_cond_uncond": OptionInfo(False, "Pad prompt/negative prompt to be same length").info("improves performance when prompt and negative prompt have different lengths; changes seeds"),
-    "persistent_cond_cache": OptionInfo(True, "Persistent cond cache").info("Do not recalculate conds from prompts if prompts have not changed since previous calculation"),
-}))
-
-options_templates.update(options_section(('compatibility', "Compatibility"), {
-    "use_old_emphasis_implementation": OptionInfo(False, "Use old emphasis implementation. Can be useful to reproduce old seeds."),
-    "use_old_karras_scheduler_sigmas": OptionInfo(False, "Use old karras scheduler sigmas (0.1 to 10)."),
-    "no_dpmpp_sde_batch_determinism": OptionInfo(False, "Do not make DPM++ SDE deterministic across different batch sizes."),
-    "use_old_hires_fix_width_height": OptionInfo(False, "For hires fix, use width/height sliders to set final resolution rather than first pass (disables Upscale by, Resize width/height to)."),
-    "dont_fix_second_order_samplers_schedule": OptionInfo(False, "Do not fix prompt schedule for second order samplers."),
-    "hires_fix_use_firstpass_conds": OptionInfo(False, "For hires fix, calculate conds of second pass using extra networks of first pass."),
-}))
-
-options_templates.update(options_section(('interrogate', "Interrogate"), {
-    "interrogate_keep_models_in_memory": OptionInfo(False, "Keep models in VRAM"),
-    "interrogate_return_ranks": OptionInfo(False, "Include ranks of model tags matches in results.").info("booru only"),
-    "interrogate_clip_num_beams": OptionInfo(1, "BLIP: num_beams", gr.Slider, {"minimum": 1, "maximum": 16, "step": 1}),
-    "interrogate_clip_min_length": OptionInfo(24, "BLIP: minimum description length", gr.Slider, {"minimum": 1, "maximum": 128, "step": 1}),
-    "interrogate_clip_max_length": OptionInfo(48, "BLIP: maximum description length", gr.Slider, {"minimum": 1, "maximum": 256, "step": 1}),
-    "interrogate_clip_dict_limit": OptionInfo(1500, "CLIP: maximum number of lines in text file").info("0 = No limit"),
-    "interrogate_clip_skip_categories": OptionInfo([], "CLIP: skip inquire categories", gr.CheckboxGroup, lambda: {"choices": modules.interrogate.category_types()}, refresh=modules.interrogate.category_types),
-    "interrogate_deepbooru_score_threshold": OptionInfo(0.5, "deepbooru: score threshold", gr.Slider, {"minimum": 0, "maximum": 1, "step": 0.01}),
-    "deepbooru_sort_alpha": OptionInfo(True, "deepbooru: sort tags alphabetically").info("if not: sort by score"),
-    "deepbooru_use_spaces": OptionInfo(True, "deepbooru: use spaces in tags").info("if not: use underscores"),
-    "deepbooru_escape": OptionInfo(True, "deepbooru: escape (\\) brackets").info("so they are used as literal brackets and not for emphasis"),
-    "deepbooru_filter_tags": OptionInfo("", "deepbooru: filter out those tags").info("separate by comma"),
-}))
-
-options_templates.update(options_section(('extra_networks', "Extra Networks"), {
-    "extra_networks_show_hidden_directories": OptionInfo(True, "Show hidden directories").info("directory is hidden if its name starts with \".\"."),
-    "extra_networks_hidden_models": OptionInfo("When searched", "Show cards for models in hidden directories", gr.Radio, {"choices": ["Always", "When searched", "Never"]}).info('"When searched" option will only show the item when the search string has 4 characters or more'),
-    "extra_networks_default_multiplier": OptionInfo(1.0, "Default multiplier for extra networks", gr.Slider, {"minimum": 0.0, "maximum": 2.0, "step": 0.01}),
-    "extra_networks_card_width": OptionInfo(0, "Card width for Extra Networks").info("in pixels"),
-    "extra_networks_card_height": OptionInfo(0, "Card height for Extra Networks").info("in pixels"),
-    "extra_networks_card_text_scale": OptionInfo(1.0, "Card text scale", gr.Slider, {"minimum": 0.0, "maximum": 2.0, "step": 0.01}).info("1 = original size"),
-    "extra_networks_card_show_desc": OptionInfo(True, "Show description on card"),
-    "extra_networks_add_text_separator": OptionInfo(" ", "Extra networks separator").info("extra text to add before <...> when adding extra network to prompt"),
-    "ui_extra_networks_tab_reorder": OptionInfo("", "Extra networks tab order").needs_reload_ui(),
-    "textual_inversion_print_at_load": OptionInfo(False, "Print a list of Textual Inversion embeddings when loading model"),
-    "textual_inversion_add_hashes_to_infotext": OptionInfo(True, "Add Textual Inversion hashes to infotext"),
-    "sd_hypernetwork": OptionInfo("None", "Add hypernetwork to prompt", gr.Dropdown, lambda: {"choices": ["None", *hypernetworks]}, refresh=reload_hypernetworks),
-}))
-
-options_templates.update(options_section(('ui', "User interface"), {
-    "localization": OptionInfo("None", "Localization", gr.Dropdown, lambda: {"choices": ["None"] + list(localization.localizations.keys())}, refresh=lambda: localization.list_localizations(cmd_opts.localizations_dir)).needs_reload_ui(),
-    "gradio_theme": OptionInfo("Default", "Gradio theme", ui_components.DropdownEditable, lambda: {"choices": ["Default"] + gradio_hf_hub_themes}).info("you can also manually enter any of themes from the <a href='https://huggingface.co/spaces/gradio/theme-gallery'>gallery</a>.").needs_reload_ui(),
-    "gradio_themes_cache": OptionInfo(True, "Cache gradio themes locally").info("disable to update the selected Gradio theme"),
-    "return_grid": OptionInfo(True, "Show grid in results for web"),
-    "do_not_show_images": OptionInfo(False, "Do not show any images in results for web"),
-    "send_seed": OptionInfo(True, "Send seed when sending prompt or image to other interface"),
-    "send_size": OptionInfo(True, "Send size when sending prompt or image to another interface"),
-    "js_modal_lightbox": OptionInfo(True, "Enable full page image viewer"),
-    "js_modal_lightbox_initially_zoomed": OptionInfo(True, "Show images zoomed in by default in full page image viewer"),
-    "js_modal_lightbox_gamepad": OptionInfo(False, "Navigate image viewer with gamepad"),
-    "js_modal_lightbox_gamepad_repeat": OptionInfo(250, "Gamepad repeat period, in milliseconds"),
-    "show_progress_in_title": OptionInfo(True, "Show generation progress in window title."),
-    "samplers_in_dropdown": OptionInfo(True, "Use dropdown for sampler selection instead of radio group").needs_reload_ui(),
-    "dimensions_and_batch_together": OptionInfo(True, "Show Width/Height and Batch sliders in same row").needs_reload_ui(),
-    "keyedit_precision_attention": OptionInfo(0.1, "Ctrl+up/down precision when editing (attention:1.1)", gr.Slider, {"minimum": 0.01, "maximum": 0.2, "step": 0.001}),
-    "keyedit_precision_extra": OptionInfo(0.05, "Ctrl+up/down precision when editing <extra networks:0.9>", gr.Slider, {"minimum": 0.01, "maximum": 0.2, "step": 0.001}),
-    "keyedit_delimiters": OptionInfo(".,\\/!?%^*;:{}=`~()", "Ctrl+up/down word delimiters"),
-    "keyedit_move": OptionInfo(True, "Alt+left/right moves prompt elements"),
-    "quicksettings_list": OptionInfo(["sd_model_checkpoint"], "Quicksettings list", ui_components.DropdownMulti, lambda: {"choices": list(opts.data_labels.keys())}).js("info", "settingsHintsShowQuicksettings").info("setting entries that appear at the top of page rather than in settings tab").needs_reload_ui(),
-    "ui_tab_order": OptionInfo([], "UI tab order", ui_components.DropdownMulti, lambda: {"choices": list(tab_names)}).needs_reload_ui(),
-    "hidden_tabs": OptionInfo([], "Hidden UI tabs", ui_components.DropdownMulti, lambda: {"choices": list(tab_names)}).needs_reload_ui(),
-    "ui_reorder_list": OptionInfo([], "txt2img/img2img UI item order", ui_components.DropdownMulti, lambda: {"choices": list(shared_items.ui_reorder_categories())}).info("selected items appear first").needs_reload_ui(),
-    "hires_fix_show_sampler": OptionInfo(False, "Hires fix: show hires checkpoint and sampler selection").needs_reload_ui(),
-    "hires_fix_show_prompts": OptionInfo(False, "Hires fix: show hires prompt and negative prompt").needs_reload_ui(),
-    "disable_token_counters": OptionInfo(False, "Disable prompt token counters").needs_reload_ui(),
-}))
-
-
-options_templates.update(options_section(('infotext', "Infotext"), {
-    "add_model_hash_to_info": OptionInfo(True, "Add model hash to generation information"),
-    "add_model_name_to_info": OptionInfo(True, "Add model name to generation information"),
-    "add_user_name_to_info": OptionInfo(False, "Add user name to generation information when authenticated"),
-    "add_version_to_infotext": OptionInfo(True, "Add program version to generation information"),
-    "disable_weights_auto_swap": OptionInfo(True, "Disregard checkpoint information from pasted infotext").info("when reading generation parameters from text into UI"),
-    "infotext_styles": OptionInfo("Apply if any", "Infer styles from prompts of pasted infotext", gr.Radio, {"choices": ["Ignore", "Apply", "Discard", "Apply if any"]}).info("when reading generation parameters from text into UI)").html("""<ul style='margin-left: 1.5em'>
-<li>Ignore: keep prompt and styles dropdown as it is.</li>
-<li>Apply: remove style text from prompt, always replace styles dropdown value with found styles (even if none are found).</li>
-<li>Discard: remove style text from prompt, keep styles dropdown as it is.</li>
-<li>Apply if any: remove style text from prompt; if any styles are found in prompt, put them into styles dropdown, otherwise keep it as it is.</li>
-</ul>"""),
-
-}))
-
-options_templates.update(options_section(('ui', "Live previews"), {
-    "show_progressbar": OptionInfo(True, "Show progressbar"),
-    "live_previews_enable": OptionInfo(True, "Show live previews of the created image"),
-    "live_previews_image_format": OptionInfo("png", "Live preview file format", gr.Radio, {"choices": ["jpeg", "png", "webp"]}),
-    "show_progress_grid": OptionInfo(True, "Show previews of all images generated in a batch as a grid"),
-    "show_progress_every_n_steps": OptionInfo(10, "Live preview display period", gr.Slider, {"minimum": -1, "maximum": 32, "step": 1}).info("in sampling steps - show new live preview image every N sampling steps; -1 = only show after completion of batch"),
-    "show_progress_type": OptionInfo("Approx NN", "Live preview method", gr.Radio, {"choices": ["Full", "Approx NN", "Approx cheap", "TAESD"]}).info("Full = slow but pretty; Approx NN and TAESD = fast but low quality; Approx cheap = super fast but terrible otherwise"),
-    "live_preview_content": OptionInfo("Prompt", "Live preview subject", gr.Radio, {"choices": ["Combined", "Prompt", "Negative prompt"]}),
-    "live_preview_refresh_period": OptionInfo(1000, "Progressbar and preview update period").info("in milliseconds"),
-}))
-
-options_templates.update(options_section(('sampler-params', "Sampler parameters"), {
-    "hide_samplers": OptionInfo([], "Hide samplers in user interface", gr.CheckboxGroup, lambda: {"choices": [x.name for x in list_samplers()]}).needs_reload_ui(),
-    "eta_ddim": OptionInfo(0.0, "Eta for DDIM", gr.Slider, {"minimum": 0.0, "maximum": 1.0, "step": 0.01}).info("noise multiplier; higher = more unperdictable results"),
-    "eta_ancestral": OptionInfo(1.0, "Eta for ancestral samplers", gr.Slider, {"minimum": 0.0, "maximum": 1.0, "step": 0.01}).info("noise multiplier; applies to Euler a and other samplers that have a in them"),
-    "ddim_discretize": OptionInfo('uniform', "img2img DDIM discretize", gr.Radio, {"choices": ['uniform', 'quad']}),
-    's_churn': OptionInfo(0.0, "sigma churn", gr.Slider, {"minimum": 0.0, "maximum": 100.0, "step": 0.01}).info('amount of stochasticity; only applies to Euler, Heun, and DPM2'),
-    's_tmin':  OptionInfo(0.0, "sigma tmin",  gr.Slider, {"minimum": 0.0, "maximum": 10.0, "step": 0.01}).info('enable stochasticity; start value of the sigma range; only applies to Euler, Heun, and DPM2'),
-    's_tmax':  OptionInfo(0.0, "sigma tmax",  gr.Slider, {"minimum": 0.0, "maximum": 999.0, "step": 0.01}).info("0 = inf; end value of the sigma range; only applies to Euler, Heun, and DPM2"),
-    's_noise': OptionInfo(1.0, "sigma noise", gr.Slider, {"minimum": 0.0, "maximum": 1.1, "step": 0.001}).info('amount of additional noise to counteract loss of detail during sampling; only applies to Euler, Heun, and DPM2'),
-    'k_sched_type':  OptionInfo("Automatic", "Scheduler type", gr.Dropdown, {"choices": ["Automatic", "karras", "exponential", "polyexponential"]}).info("lets you override the noise schedule for k-diffusion samplers; choosing Automatic disables the three parameters below"),
-    'sigma_min': OptionInfo(0.0, "sigma min", gr.Number).info("0 = default (~0.03); minimum noise strength for k-diffusion noise scheduler"),
-    'sigma_max': OptionInfo(0.0, "sigma max", gr.Number).info("0 = default (~14.6); maximum noise strength for k-diffusion noise scheduler"),
-    'rho':  OptionInfo(0.0, "rho", gr.Number).info("0 = default (7 for karras, 1 for polyexponential); higher values result in a steeper noise schedule (decreases faster)"),
-    'eta_noise_seed_delta': OptionInfo(0, "Eta noise seed delta", gr.Number, {"precision": 0}).info("ENSD; does not improve anything, just produces different results for ancestral samplers - only useful for reproducing images"),
-    'always_discard_next_to_last_sigma': OptionInfo(False, "Always discard next-to-last sigma").link("PR", "https://github.com/AUTOMATIC1111/stable-diffusion-webui/pull/6044"),
-    'uni_pc_variant': OptionInfo("bh1", "UniPC variant", gr.Radio, {"choices": ["bh1", "bh2", "vary_coeff"]}),
-    'uni_pc_skip_type': OptionInfo("time_uniform", "UniPC skip type", gr.Radio, {"choices": ["time_uniform", "time_quadratic", "logSNR"]}),
-    'uni_pc_order': OptionInfo(3, "UniPC order", gr.Slider, {"minimum": 1, "maximum": 50, "step": 1}).info("must be < sampling steps"),
-    'uni_pc_lower_order_final': OptionInfo(True, "UniPC lower order final"),
-}))
-
-options_templates.update(options_section(('postprocessing', "Postprocessing"), {
-    'postprocessing_enable_in_main_ui': OptionInfo([], "Enable postprocessing operations in txt2img and img2img tabs", ui_components.DropdownMulti, lambda: {"choices": [x.name for x in shared_items.postprocessing_scripts()]}),
-    'postprocessing_operation_order': OptionInfo([], "Postprocessing operation order", ui_components.DropdownMulti, lambda: {"choices": [x.name for x in shared_items.postprocessing_scripts()]}),
-    'upscaling_max_images_in_cache': OptionInfo(5, "Maximum number of images in upscaling cache", gr.Slider, {"minimum": 0, "maximum": 10, "step": 1}),
-}))
-
-options_templates.update(options_section((None, "Hidden options"), {
-    "disabled_extensions": OptionInfo([], "Disable these extensions"),
-    "disable_all_extensions": OptionInfo("none", "Disable all extensions (preserves the list of disabled extensions)", gr.Radio, {"choices": ["none", "extra", "all"]}),
-    "restore_config_state_file": OptionInfo("", "Config state file to restore from, under 'config-states/' folder"),
-    "sd_checkpoint_hash": OptionInfo("", "SHA256 hash of the current checkpoint"),
-}))
-
-
-options_templates.update()
-
-
-class Options:
-    data = None
-    data_labels = options_templates
-    typemap = {int: float}
-
-    def __init__(self):
-        self.data = {k: v.default for k, v in self.data_labels.items()}
-
-    def __setattr__(self, key, value):
-        if self.data is not None:
-            if key in self.data or key in self.data_labels:
-                assert not cmd_opts.freeze_settings, "changing settings is disabled"
-
-                info = opts.data_labels.get(key, None)
-                if info.do_not_save:
-                    return
-
-                comp_args = info.component_args if info else None
-                if isinstance(comp_args, dict) and comp_args.get('visible', True) is False:
-                    raise RuntimeError(f"not possible to set {key} because it is restricted")
-
-                if cmd_opts.hide_ui_dir_config and key in restricted_opts:
-                    raise RuntimeError(f"not possible to set {key} because it is restricted")
-
-                self.data[key] = value
-                return
-
-        return super(Options, self).__setattr__(key, value)
-
-    def __getattr__(self, item):
-        if self.data is not None:
-            if item in self.data:
-                return self.data[item]
-
-        if item in self.data_labels:
-            return self.data_labels[item].default
-
-        return super(Options, self).__getattribute__(item)
-
-    def set(self, key, value):
-        """sets an option and calls its onchange callback, returning True if the option changed and False otherwise"""
-
-        oldval = self.data.get(key, None)
-        if oldval == value:
-            return False
-
-        if self.data_labels[key].do_not_save:
-            return False
-
-        try:
-            setattr(self, key, value)
-        except RuntimeError:
-            return False
-
-        if self.data_labels[key].onchange is not None:
-            try:
-                self.data_labels[key].onchange()
-            except Exception as e:
-                errors.display(e, f"changing setting {key} to {value}")
-                setattr(self, key, oldval)
-                return False
-
-        return True
-
-    def get_default(self, key):
-        """returns the default value for the key"""
-
-        data_label = self.data_labels.get(key)
-        if data_label is None:
-            return None
-
-        return data_label.default
-
-    def save(self, filename):
-        assert not cmd_opts.freeze_settings, "saving settings is disabled"
-
-        with open(filename, "w", encoding="utf8") as file:
-            json.dump(self.data, file, indent=4)
-
-    def same_type(self, x, y):
-        if x is None or y is None:
-            return True
-
-        type_x = self.typemap.get(type(x), type(x))
-        type_y = self.typemap.get(type(y), type(y))
-
-        return type_x == type_y
-
-    def load(self, filename):
-        with open(filename, "r", encoding="utf8") as file:
-            self.data = json.load(file)
-
-        # 1.6.0 VAE defaults
-        if self.data.get('sd_vae_as_default') is not None and self.data.get('sd_vae_overrides_per_model_preferences') is None:
-            self.data['sd_vae_overrides_per_model_preferences'] = not self.data.get('sd_vae_as_default')
-
-        # 1.1.1 quicksettings list migration
-        if self.data.get('quicksettings') is not None and self.data.get('quicksettings_list') is None:
-            self.data['quicksettings_list'] = [i.strip() for i in self.data.get('quicksettings').split(',')]
-
-        # 1.4.0 ui_reorder
-        if isinstance(self.data.get('ui_reorder'), str) and self.data.get('ui_reorder') and "ui_reorder_list" not in self.data:
-            self.data['ui_reorder_list'] = [i.strip() for i in self.data.get('ui_reorder').split(',')]
-
-        bad_settings = 0
-        for k, v in self.data.items():
-            info = self.data_labels.get(k, None)
-            if info is not None and not self.same_type(info.default, v):
-                print(f"Warning: bad setting value: {k}: {v} ({type(v).__name__}; expected {type(info.default).__name__})", file=sys.stderr)
-                bad_settings += 1
-
-        if bad_settings > 0:
-            print(f"The program is likely to not work with bad settings.\nSettings file: {filename}\nEither fix the file, or delete it and restart.", file=sys.stderr)
-
-    def onchange(self, key, func, call=True):
-        item = self.data_labels.get(key)
-        item.onchange = func
-
-        if call:
-            func()
-
-    def dumpjson(self):
-        d = {k: self.data.get(k, v.default) for k, v in self.data_labels.items()}
-        d["_comments_before"] = {k: v.comment_before for k, v in self.data_labels.items() if v.comment_before is not None}
-        d["_comments_after"] = {k: v.comment_after for k, v in self.data_labels.items() if v.comment_after is not None}
-        return json.dumps(d)
-
-    def add_option(self, key, info):
-        self.data_labels[key] = info
-
-    def reorder(self):
-        """reorder settings so that all items related to section always go together"""
-
-        section_ids = {}
-        settings_items = self.data_labels.items()
-        for _, item in settings_items:
-            if item.section not in section_ids:
-                section_ids[item.section] = len(section_ids)
-
-        self.data_labels = dict(sorted(settings_items, key=lambda x: section_ids[x[1].section]))
-
-    def cast_value(self, key, value):
-        """casts an arbitrary to the same type as this setting's value with key
-        Example: cast_value("eta_noise_seed_delta", "12") -> returns 12 (an int rather than str)
-        """
-
-        if value is None:
-            return None
-
-        default_value = self.data_labels[key].default
-        if default_value is None:
-            default_value = getattr(self, key, None)
-        if default_value is None:
-            return None
-
-        expected_type = type(default_value)
-        if expected_type == bool and value == "False":
-            value = False
-        else:
-            value = expected_type(value)
-
-        return value
-
-
-opts = Options()
-if os.path.exists(config_filename):
-    opts.load(config_filename)
-
-
-class Shared(sys.modules[__name__].__class__):
-    """
-    this class is here to provide sd_model field as a property, so that it can be created and loaded on demand rather than
-    at program startup.
-    """
-
-    sd_model_val = None
-
-    @property
-    def sd_model(self):
-        import modules.sd_models
-
-        return modules.sd_models.model_data.get_sd_model()
-
-    @sd_model.setter
-    def sd_model(self, value):
-        import modules.sd_models
-
-        modules.sd_models.model_data.set_sd_model(value)
-
-
-sd_model: LatentDiffusion = None  # this var is here just for IDE's type checking; it cannot be accessed because the class field above will be accessed instead
-sys.modules[__name__].__class__ = Shared
-
-settings_components = None
-"""assinged from ui.py, a mapping on setting names to gradio components repsponsible for those settings"""
-
-latent_upscale_default_mode = "Latent"
-latent_upscale_modes = {
-    "Latent": {"mode": "bilinear", "antialias": False},
-    "Latent (antialiased)": {"mode": "bilinear", "antialias": True},
-    "Latent (bicubic)": {"mode": "bicubic", "antialias": False},
-    "Latent (bicubic antialiased)": {"mode": "bicubic", "antialias": True},
-    "Latent (nearest)": {"mode": "nearest", "antialias": False},
-    "Latent (nearest-exact)": {"mode": "nearest-exact", "antialias": False},
-}
-
-sd_upscalers = []
-
-clip_model = None
-
-progress_print_out = sys.stdout
-
-gradio_theme = gr.themes.Base()
-
-
-def reload_gradio_theme(theme_name=None):
-    global gradio_theme
-    if not theme_name:
-        theme_name = opts.gradio_theme
-
-    default_theme_args = dict(
-        font=["Source Sans Pro", 'ui-sans-serif', 'system-ui', 'sans-serif'],
-        font_mono=['IBM Plex Mono', 'ui-monospace', 'Consolas', 'monospace'],
-    )
-
-    if theme_name == "Default":
-        gradio_theme = gr.themes.Default(**default_theme_args)
-    else:
-        try:
-            theme_cache_dir = os.path.join(script_path, 'tmp', 'gradio_themes')
-            theme_cache_path = os.path.join(theme_cache_dir, f'{theme_name.replace("/", "_")}.json')
-            if opts.gradio_themes_cache and os.path.exists(theme_cache_path):
-                gradio_theme = gr.themes.ThemeClass.load(theme_cache_path)
-            else:
-                os.makedirs(theme_cache_dir, exist_ok=True)
-                gradio_theme = gr.themes.ThemeClass.from_hub(theme_name)
-                gradio_theme.dump(theme_cache_path)
-        except Exception as e:
-            errors.display(e, "changing gradio theme")
-            gradio_theme = gr.themes.Default(**default_theme_args)
-
-
-class TotalTQDM:
-    def __init__(self):
-        self._tqdm = None
-
-    def reset(self):
-        self._tqdm = tqdm.tqdm(
-            desc="Total progress",
-            total=state.job_count * state.sampling_steps,
-            position=1,
-            file=progress_print_out
-        )
-
-    def update(self):
-        if not opts.multiple_tqdm or cmd_opts.disable_console_progressbars:
-            return
-        if self._tqdm is None:
-            self.reset()
-        self._tqdm.update()
-
-    def updateTotal(self, new_total):
-        if not opts.multiple_tqdm or cmd_opts.disable_console_progressbars:
-            return
-        if self._tqdm is None:
-            self.reset()
-        self._tqdm.total = new_total
-
-    def clear(self):
-        if self._tqdm is not None:
-            self._tqdm.refresh()
-            self._tqdm.close()
-            self._tqdm = None
-
-
-total_tqdm = TotalTQDM()
-
-mem_mon = modules.memmon.MemUsageMonitor("MemMon", device, opts)
-mem_mon.start()
-
-
-def natural_sort_key(s, regex=re.compile('([0-9]+)')):
-    return [int(text) if text.isdigit() else text.lower() for text in regex.split(s)]
-
-
-def listfiles(dirname):
-    filenames = [os.path.join(dirname, x) for x in sorted(os.listdir(dirname), key=natural_sort_key) if not x.startswith(".")]
-    return [file for file in filenames if os.path.isfile(file)]
-
-
-def html_path(filename):
-    return os.path.join(script_path, "html", filename)
-
-
-def html(filename):
-    path = html_path(filename)
-
-    if os.path.exists(path):
-        with open(path, encoding="utf8") as file:
-            return file.read()
-
-    return ""
-
-
-def walk_files(path, allowed_extensions=None):
-    if not os.path.exists(path):
-        return
-
-    if allowed_extensions is not None:
-        allowed_extensions = set(allowed_extensions)
-
-    items = list(os.walk(path, followlinks=True))
-    items = sorted(items, key=lambda x: natural_sort_key(x[0]))
-
-    for root, _, files in items:
-        for filename in sorted(files, key=natural_sort_key):
-            if allowed_extensions is not None:
-                _, ext = os.path.splitext(filename)
-                if ext not in allowed_extensions:
-                    continue
-
-            if not opts.list_hidden_files and ("/." in root or "\\." in root):
-                continue
-
-            yield os.path.join(root, filename)
-
-
-def ldm_print(*args, **kwargs):
-    if opts.hide_ldm_prints:
-        return
-
-    print(*args, **kwargs)
+import datetime
+import json
+import os
+import re
+import sys
+import threading
+import time
+import logging
+
+import gradio as gr
+import torch
+import tqdm
+
+import launch
+import modules.interrogate
+import modules.memmon
+import modules.styles
+import modules.devices as devices
+from modules import localization, script_loading, errors, ui_components, shared_items, cmd_args
+from modules.paths_internal import models_path, script_path, data_path, sd_configs_path, sd_default_config, sd_model_file, default_sd_model_file, extensions_dir, extensions_builtin_dir  # noqa: F401
+from ldm.models.diffusion.ddpm import LatentDiffusion
+from typing import Optional
+
+log = logging.getLogger(__name__)
+
+demo = None
+
+parser = cmd_args.parser
+
+script_loading.preload_extensions(extensions_dir, parser, extension_list=launch.list_extensions(launch.args.ui_settings_file))
+script_loading.preload_extensions(extensions_builtin_dir, parser)
+
+if os.environ.get('IGNORE_CMD_ARGS_ERRORS', None) is None:
+    cmd_opts = parser.parse_args()
+else:
+    cmd_opts, _ = parser.parse_known_args()
+
+
+restricted_opts = {
+    "samples_filename_pattern",
+    "directories_filename_pattern",
+    "outdir_samples",
+    "outdir_txt2img_samples",
+    "outdir_img2img_samples",
+    "outdir_extras_samples",
+    "outdir_grids",
+    "outdir_txt2img_grids",
+    "outdir_save",
+    "outdir_init_images"
+}
+
+# https://huggingface.co/datasets/freddyaboulton/gradio-theme-subdomains/resolve/main/subdomains.json
+gradio_hf_hub_themes = [
+    "gradio/base",
+    "gradio/glass",
+    "gradio/monochrome",
+    "gradio/seafoam",
+    "gradio/soft",
+    "gradio/dracula_test",
+    "abidlabs/dracula_test",
+    "abidlabs/Lime",
+    "abidlabs/pakistan",
+    "Ama434/neutral-barlow",
+    "dawood/microsoft_windows",
+    "finlaymacklon/smooth_slate",
+    "Franklisi/darkmode",
+    "freddyaboulton/dracula_revamped",
+    "freddyaboulton/test-blue",
+    "gstaff/xkcd",
+    "Insuz/Mocha",
+    "Insuz/SimpleIndigo",
+    "JohnSmith9982/small_and_pretty",
+    "nota-ai/theme",
+    "nuttea/Softblue",
+    "ParityError/Anime",
+    "reilnuud/polite",
+    "remilia/Ghostly",
+    "rottenlittlecreature/Moon_Goblin",
+    "step-3-profit/Midnight-Deep",
+    "Taithrah/Minimal",
+    "ysharma/huggingface",
+    "ysharma/steampunk"
+]
+
+
+cmd_opts.disable_extension_access = (cmd_opts.share or cmd_opts.listen or cmd_opts.server_name) and not cmd_opts.enable_insecure_extension_access
+
+devices.device, devices.device_interrogate, devices.device_gfpgan, devices.device_esrgan, devices.device_codeformer = \
+    (devices.cpu if any(y in cmd_opts.use_cpu for y in [x, 'all']) else devices.get_optimal_device() for x in ['sd', 'interrogate', 'gfpgan', 'esrgan', 'codeformer'])
+
+devices.dtype = torch.float32 if cmd_opts.no_half else torch.float16
+devices.dtype_vae = torch.float32 if cmd_opts.no_half or cmd_opts.no_half_vae else torch.float16
+
+device = devices.device
+weight_load_location = None if cmd_opts.lowram else "cpu"
+
+batch_cond_uncond = cmd_opts.always_batch_cond_uncond or not (cmd_opts.lowvram or cmd_opts.medvram)
+parallel_processing_allowed = not cmd_opts.lowvram and not cmd_opts.medvram
+xformers_available = False
+config_filename = cmd_opts.ui_settings_file
+
+os.makedirs(cmd_opts.hypernetwork_dir, exist_ok=True)
+hypernetworks = {}
+loaded_hypernetworks = []
+
+
+def reload_hypernetworks():
+    from modules.hypernetworks import hypernetwork
+    global hypernetworks
+
+    hypernetworks = hypernetwork.list_hypernetworks(cmd_opts.hypernetwork_dir)
+
+
+class State:
+    skipped = False
+    interrupted = False
+    job = ""
+    job_no = 0
+    job_count = 0
+    processing_has_refined_job_count = False
+    job_timestamp = '0'
+    sampling_step = 0
+    sampling_steps = 0
+    current_latent = None
+    current_image = None
+    current_image_sampling_step = 0
+    id_live_preview = 0
+    textinfo = None
+    time_start = None
+    server_start = None
+    _server_command_signal = threading.Event()
+    _server_command: Optional[str] = None
+
+    @property
+    def need_restart(self) -> bool:
+        # Compatibility getter for need_restart.
+        return self.server_command == "restart"
+
+    @need_restart.setter
+    def need_restart(self, value: bool) -> None:
+        # Compatibility setter for need_restart.
+        if value:
+            self.server_command = "restart"
+
+    @property
+    def server_command(self):
+        return self._server_command
+
+    @server_command.setter
+    def server_command(self, value: Optional[str]) -> None:
+        """
+        Set the server command to `value` and signal that it's been set.
+        """
+        self._server_command = value
+        self._server_command_signal.set()
+
+    def wait_for_server_command(self, timeout: Optional[float] = None) -> Optional[str]:
+        """
+        Wait for server command to get set; return and clear the value and signal.
+        """
+        if self._server_command_signal.wait(timeout):
+            self._server_command_signal.clear()
+            req = self._server_command
+            self._server_command = None
+            return req
+        return None
+
+    def request_restart(self) -> None:
+        self.interrupt()
+        self.server_command = "restart"
+        log.info("Received restart request")
+
+    def skip(self):
+        self.skipped = True
+        log.info("Received skip request")
+
+    def interrupt(self):
+        self.interrupted = True
+        log.info("Received interrupt request")
+
+    def nextjob(self):
+        if opts.live_previews_enable and opts.show_progress_every_n_steps == -1:
+            self.do_set_current_image()
+
+        self.job_no += 1
+        self.sampling_step = 0
+        self.current_image_sampling_step = 0
+
+    def dict(self):
+        obj = {
+            "skipped": self.skipped,
+            "interrupted": self.interrupted,
+            "job": self.job,
+            "job_count": self.job_count,
+            "job_timestamp": self.job_timestamp,
+            "job_no": self.job_no,
+            "sampling_step": self.sampling_step,
+            "sampling_steps": self.sampling_steps,
+        }
+
+        return obj
+
+    def begin(self, job: str = "(unknown)"):
+        self.sampling_step = 0
+        self.job_count = -1
+        self.processing_has_refined_job_count = False
+        self.job_no = 0
+        self.job_timestamp = datetime.datetime.now().strftime("%Y%m%d%H%M%S")
+        self.current_latent = None
+        self.current_image = None
+        self.current_image_sampling_step = 0
+        self.id_live_preview = 0
+        self.skipped = False
+        self.interrupted = False
+        self.textinfo = None
+        self.time_start = time.time()
+        self.job = job
+        devices.torch_gc()
+        log.info("Starting job %s", job)
+
+    def end(self):
+        duration = time.time() - self.time_start
+        log.info("Ending job %s (%.2f seconds)", self.job, duration)
+        self.job = ""
+        self.job_count = 0
+
+        devices.torch_gc()
+
+    def set_current_image(self):
+        """sets self.current_image from self.current_latent if enough sampling steps have been made after the last call to this"""
+        if not parallel_processing_allowed:
+            return
+
+        if self.sampling_step - self.current_image_sampling_step >= opts.show_progress_every_n_steps and opts.live_previews_enable and opts.show_progress_every_n_steps != -1:
+            self.do_set_current_image()
+
+    def do_set_current_image(self):
+        if self.current_latent is None:
+            return
+
+        import modules.sd_samplers
+
+        try:
+            if opts.show_progress_grid:
+                self.assign_current_image(modules.sd_samplers.samples_to_image_grid(self.current_latent))
+            else:
+                self.assign_current_image(modules.sd_samplers.sample_to_image(self.current_latent))
+
+            self.current_image_sampling_step = self.sampling_step
+
+        except Exception:
+            # when switching models during genration, VAE would be on CPU, so creating an image will fail.
+            # we silently ignore this error
+            errors.record_exception()
+
+    def assign_current_image(self, image):
+        self.current_image = image
+        self.id_live_preview += 1
+
+
+state = State()
+state.server_start = time.time()
+
+styles_filename = cmd_opts.styles_file
+prompt_styles = modules.styles.StyleDatabase(styles_filename)
+
+interrogator = modules.interrogate.InterrogateModels("interrogate")
+
+face_restorers = []
+
+
+class OptionInfo:
+    def __init__(self, default=None, label="", component=None, component_args=None, onchange=None, section=None, refresh=None, comment_before='', comment_after=''):
+        self.default = default
+        self.label = label
+        self.component = component
+        self.component_args = component_args
+        self.onchange = onchange
+        self.section = section
+        self.refresh = refresh
+        self.do_not_save = False
+
+        self.comment_before = comment_before
+        """HTML text that will be added after label in UI"""
+
+        self.comment_after = comment_after
+        """HTML text that will be added before label in UI"""
+
+    def link(self, label, url):
+        self.comment_before += f"[<a href='{url}' target='_blank'>{label}</a>]"
+        return self
+
+    def js(self, label, js_func):
+        self.comment_before += f"[<a onclick='{js_func}(); return false'>{label}</a>]"
+        return self
+
+    def info(self, info):
+        self.comment_after += f"<span class='info'>({info})</span>"
+        return self
+
+    def html(self, html):
+        self.comment_after += html
+        return self
+
+    def needs_restart(self):
+        self.comment_after += " <span class='info'>(requires restart)</span>"
+        return self
+
+    def needs_reload_ui(self):
+        self.comment_after += " <span class='info'>(requires Reload UI)</span>"
+        return self
+
+
+class OptionHTML(OptionInfo):
+    def __init__(self, text):
+        super().__init__(str(text).strip(), label='', component=lambda **kwargs: gr.HTML(elem_classes="settings-info", **kwargs))
+
+        self.do_not_save = True
+
+
+def options_section(section_identifier, options_dict):
+    for v in options_dict.values():
+        v.section = section_identifier
+
+    return options_dict
+
+
+def list_checkpoint_tiles():
+    import modules.sd_models
+    return modules.sd_models.checkpoint_tiles()
+
+
+def refresh_checkpoints():
+    import modules.sd_models
+    return modules.sd_models.list_models()
+
+
+def list_samplers():
+    import modules.sd_samplers
+    return modules.sd_samplers.all_samplers
+
+
+hide_dirs = {"visible": not cmd_opts.hide_ui_dir_config}
+tab_names = []
+
+options_templates = {}
+
+options_templates.update(options_section(('saving-images', "Saving images/grids"), {
+    "samples_save": OptionInfo(True, "Always save all generated images"),
+    "samples_format": OptionInfo('png', 'File format for images'),
+    "samples_filename_pattern": OptionInfo("", "Images filename pattern", component_args=hide_dirs).link("wiki", "https://github.com/AUTOMATIC1111/stable-diffusion-webui/wiki/Custom-Images-Filename-Name-and-Subdirectory"),
+    "save_images_add_number": OptionInfo(True, "Add number to filename when saving", component_args=hide_dirs),
+
+    "grid_save": OptionInfo(True, "Always save all generated image grids"),
+    "grid_format": OptionInfo('png', 'File format for grids'),
+    "grid_extended_filename": OptionInfo(False, "Add extended info (seed, prompt) to filename when saving grid"),
+    "grid_only_if_multiple": OptionInfo(True, "Do not save grids consisting of one picture"),
+    "grid_prevent_empty_spots": OptionInfo(False, "Prevent empty spots in grid (when set to autodetect)"),
+    "grid_zip_filename_pattern": OptionInfo("", "Archive filename pattern", component_args=hide_dirs).link("wiki", "https://github.com/AUTOMATIC1111/stable-diffusion-webui/wiki/Custom-Images-Filename-Name-and-Subdirectory"),
+    "n_rows": OptionInfo(-1, "Grid row count; use -1 for autodetect and 0 for it to be same as batch size", gr.Slider, {"minimum": -1, "maximum": 16, "step": 1}),
+    "font": OptionInfo("", "Font for image grids that have text"),
+    "grid_text_active_color": OptionInfo("#000000", "Text color for image grids", ui_components.FormColorPicker, {}),
+    "grid_text_inactive_color": OptionInfo("#999999", "Inactive text color for image grids", ui_components.FormColorPicker, {}),
+    "grid_background_color": OptionInfo("#ffffff", "Background color for image grids", ui_components.FormColorPicker, {}),
+
+    "enable_pnginfo": OptionInfo(True, "Save text information about generation parameters as chunks to png files"),
+    "save_txt": OptionInfo(False, "Create a text file next to every image with generation parameters."),
+    "save_images_before_face_restoration": OptionInfo(False, "Save a copy of image before doing face restoration."),
+    "save_images_before_highres_fix": OptionInfo(False, "Save a copy of image before applying highres fix."),
+    "save_images_before_color_correction": OptionInfo(False, "Save a copy of image before applying color correction to img2img results"),
+    "save_mask": OptionInfo(False, "For inpainting, save a copy of the greyscale mask"),
+    "save_mask_composite": OptionInfo(False, "For inpainting, save a masked composite"),
+    "jpeg_quality": OptionInfo(80, "Quality for saved jpeg images", gr.Slider, {"minimum": 1, "maximum": 100, "step": 1}),
+    "webp_lossless": OptionInfo(False, "Use lossless compression for webp images"),
+    "export_for_4chan": OptionInfo(True, "Save copy of large images as JPG").info("if the file size is above the limit, or either width or height are above the limit"),
+    "img_downscale_threshold": OptionInfo(4.0, "File size limit for the above option, MB", gr.Number),
+    "target_side_length": OptionInfo(4000, "Width/height limit for the above option, in pixels", gr.Number),
+    "img_max_size_mp": OptionInfo(200, "Maximum image size", gr.Number).info("in megapixels"),
+
+    "use_original_name_batch": OptionInfo(True, "Use original name for output filename during batch process in extras tab"),
+    "use_upscaler_name_as_suffix": OptionInfo(False, "Use upscaler name as filename suffix in the extras tab"),
+    "save_selected_only": OptionInfo(True, "When using 'Save' button, only save a single selected image"),
+    "save_init_img": OptionInfo(False, "Save init images when using img2img"),
+
+    "temp_dir":  OptionInfo("", "Directory for temporary images; leave empty for default"),
+    "clean_temp_dir_at_start": OptionInfo(False, "Cleanup non-default temporary directory when starting webui"),
+
+    "save_incomplete_images": OptionInfo(False, "Save incomplete images").info("save images that has been interrupted in mid-generation; even if not saved, they will still show up in webui output."),
+}))
+
+options_templates.update(options_section(('saving-paths', "Paths for saving"), {
+    "outdir_samples": OptionInfo("", "Output directory for images; if empty, defaults to three directories below", component_args=hide_dirs),
+    "outdir_txt2img_samples": OptionInfo("outputs/txt2img-images", 'Output directory for txt2img images', component_args=hide_dirs),
+    "outdir_img2img_samples": OptionInfo("outputs/img2img-images", 'Output directory for img2img images', component_args=hide_dirs),
+    "outdir_extras_samples": OptionInfo("outputs/extras-images", 'Output directory for images from extras tab', component_args=hide_dirs),
+    "outdir_grids": OptionInfo("", "Output directory for grids; if empty, defaults to two directories below", component_args=hide_dirs),
+    "outdir_txt2img_grids": OptionInfo("outputs/txt2img-grids", 'Output directory for txt2img grids', component_args=hide_dirs),
+    "outdir_img2img_grids": OptionInfo("outputs/img2img-grids", 'Output directory for img2img grids', component_args=hide_dirs),
+    "outdir_save": OptionInfo("log/images", "Directory for saving images using the Save button", component_args=hide_dirs),
+    "outdir_init_images": OptionInfo("outputs/init-images", "Directory for saving init images when using img2img", component_args=hide_dirs),
+}))
+
+options_templates.update(options_section(('saving-to-dirs', "Saving to a directory"), {
+    "save_to_dirs": OptionInfo(True, "Save images to a subdirectory"),
+    "grid_save_to_dirs": OptionInfo(True, "Save grids to a subdirectory"),
+    "use_save_to_dirs_for_ui": OptionInfo(False, "When using \"Save\" button, save images to a subdirectory"),
+    "directories_filename_pattern": OptionInfo("[date]", "Directory name pattern", component_args=hide_dirs).link("wiki", "https://github.com/AUTOMATIC1111/stable-diffusion-webui/wiki/Custom-Images-Filename-Name-and-Subdirectory"),
+    "directories_max_prompt_words": OptionInfo(8, "Max prompt words for [prompt_words] pattern", gr.Slider, {"minimum": 1, "maximum": 20, "step": 1, **hide_dirs}),
+}))
+
+options_templates.update(options_section(('upscaling', "Upscaling"), {
+    "ESRGAN_tile": OptionInfo(192, "Tile size for ESRGAN upscalers.", gr.Slider, {"minimum": 0, "maximum": 512, "step": 16}).info("0 = no tiling"),
+    "ESRGAN_tile_overlap": OptionInfo(8, "Tile overlap for ESRGAN upscalers.", gr.Slider, {"minimum": 0, "maximum": 48, "step": 1}).info("Low values = visible seam"),
+    "realesrgan_enabled_models": OptionInfo(["R-ESRGAN 4x+", "R-ESRGAN 4x+ Anime6B"], "Select which Real-ESRGAN models to show in the web UI.", gr.CheckboxGroup, lambda: {"choices": shared_items.realesrgan_models_names()}),
+    "upscaler_for_img2img": OptionInfo(None, "Upscaler for img2img", gr.Dropdown, lambda: {"choices": [x.name for x in sd_upscalers]}),
+}))
+
+options_templates.update(options_section(('face-restoration', "Face restoration"), {
+    "face_restoration_model": OptionInfo("CodeFormer", "Face restoration model", gr.Radio, lambda: {"choices": [x.name() for x in face_restorers]}),
+    "code_former_weight": OptionInfo(0.5, "CodeFormer weight", gr.Slider, {"minimum": 0, "maximum": 1, "step": 0.01}).info("0 = maximum effect; 1 = minimum effect"),
+    "face_restoration_unload": OptionInfo(False, "Move face restoration model from VRAM into RAM after processing"),
+}))
+
+options_templates.update(options_section(('system', "System"), {
+    "auto_launch_browser": OptionInfo("Local", "Automatically open webui in browser on startup", gr.Radio, lambda: {"choices": ["Disable", "Local", "Remote"]}),
+    "show_warnings": OptionInfo(False, "Show warnings in console.").needs_reload_ui(),
+    "show_gradio_deprecation_warnings": OptionInfo(True, "Show gradio deprecation warnings in console.").needs_reload_ui(),
+    "memmon_poll_rate": OptionInfo(8, "VRAM usage polls per second during generation.", gr.Slider, {"minimum": 0, "maximum": 40, "step": 1}).info("0 = disable"),
+    "samples_log_stdout": OptionInfo(False, "Always print all generation info to standard output"),
+    "multiple_tqdm": OptionInfo(True, "Add a second progress bar to the console that shows progress for an entire job."),
+    "print_hypernet_extra": OptionInfo(False, "Print extra hypernetwork information to console."),
+    "list_hidden_files": OptionInfo(True, "Load models/files in hidden directories").info("directory is hidden if its name starts with \".\""),
+    "disable_mmap_load_safetensors": OptionInfo(False, "Disable memmapping for loading .safetensors files.").info("fixes very slow loading speed in some cases"),
+    "hide_ldm_prints": OptionInfo(True, "Prevent Stability-AI's ldm/sgm modules from printing noise to console."),
+}))
+
+options_templates.update(options_section(('training', "Training"), {
+    "unload_models_when_training": OptionInfo(False, "Move VAE and CLIP to RAM when training if possible. Saves VRAM."),
+    "pin_memory": OptionInfo(False, "Turn on pin_memory for DataLoader. Makes training slightly faster but can increase memory usage."),
+    "save_optimizer_state": OptionInfo(False, "Saves Optimizer state as separate *.optim file. Training of embedding or HN can be resumed with the matching optim file."),
+    "save_training_settings_to_txt": OptionInfo(True, "Save textual inversion and hypernet settings to a text file whenever training starts."),
+    "dataset_filename_word_regex": OptionInfo("", "Filename word regex"),
+    "dataset_filename_join_string": OptionInfo(" ", "Filename join string"),
+    "training_image_repeats_per_epoch": OptionInfo(1, "Number of repeats for a single input image per epoch; used only for displaying epoch number", gr.Number, {"precision": 0}),
+    "training_write_csv_every": OptionInfo(500, "Save an csv containing the loss to log directory every N steps, 0 to disable"),
+    "training_xattention_optimizations": OptionInfo(False, "Use cross attention optimizations while training"),
+    "training_enable_tensorboard": OptionInfo(False, "Enable tensorboard logging."),
+    "training_tensorboard_save_images": OptionInfo(False, "Save generated images within tensorboard."),
+    "training_tensorboard_flush_every": OptionInfo(120, "How often, in seconds, to flush the pending tensorboard events and summaries to disk."),
+}))
+
+options_templates.update(options_section(('sd', "Stable Diffusion"), {
+    "sd_model_checkpoint": OptionInfo(None, "Stable Diffusion checkpoint", gr.Dropdown, lambda: {"choices": list_checkpoint_tiles()}, refresh=refresh_checkpoints),
+    "sd_checkpoints_limit": OptionInfo(1, "Maximum number of checkpoints loaded at the same time", gr.Slider, {"minimum": 1, "maximum": 10, "step": 1}),
+    "sd_checkpoints_keep_in_cpu": OptionInfo(True, "Only keep one model on device").info("will keep models other than the currently used one in RAM rather than VRAM"),
+    "sd_checkpoint_cache": OptionInfo(0, "Checkpoints to cache in RAM", gr.Slider, {"minimum": 0, "maximum": 10, "step": 1}).info("obsolete; set to 0 and use the two settings above instead"),
+    "sd_unet": OptionInfo("Automatic", "SD Unet", gr.Dropdown, lambda: {"choices": shared_items.sd_unet_items()}, refresh=shared_items.refresh_unet_list).info("choose Unet model: Automatic = use one with same filename as checkpoint; None = use Unet from checkpoint"),
+    "enable_quantization": OptionInfo(False, "Enable quantization in K samplers for sharper and cleaner results. This may change existing seeds").needs_reload_ui(),
+    "enable_emphasis": OptionInfo(True, "Enable emphasis").info("use (text) to make model pay more attention to text and [text] to make it pay less attention"),
+    "enable_batch_seeds": OptionInfo(True, "Make K-diffusion samplers produce same images in a batch as when making a single image"),
+    "comma_padding_backtrack": OptionInfo(20, "Prompt word wrap length limit", gr.Slider, {"minimum": 0, "maximum": 74, "step": 1}).info("in tokens - for texts shorter than specified, if they don't fit into 75 token limit, move them to the next 75 token chunk"),
+    "CLIP_stop_at_last_layers": OptionInfo(1, "Clip skip", gr.Slider, {"minimum": 1, "maximum": 12, "step": 1}).link("wiki", "https://github.com/AUTOMATIC1111/stable-diffusion-webui/wiki/Features#clip-skip").info("ignore last layers of CLIP network; 1 ignores none, 2 ignores one layer"),
+    "upcast_attn": OptionInfo(False, "Upcast cross attention layer to float32"),
+    "randn_source": OptionInfo("GPU", "Random number generator source.", gr.Radio, {"choices": ["GPU", "CPU", "NV"]}).info("changes seeds drastically; use CPU to produce the same picture across different videocard vendors; use NV to produce same picture as on NVidia videocards"),
+}))
+
+options_templates.update(options_section(('sdxl', "Stable Diffusion XL"), {
+    "sdxl_crop_top": OptionInfo(0, "crop top coordinate"),
+    "sdxl_crop_left": OptionInfo(0, "crop left coordinate"),
+    "sdxl_refiner_low_aesthetic_score": OptionInfo(2.5, "SDXL low aesthetic score", gr.Number).info("used for refiner model negative prompt"),
+    "sdxl_refiner_high_aesthetic_score": OptionInfo(6.0, "SDXL high aesthetic score", gr.Number).info("used for refiner model prompt"),
+}))
+
+options_templates.update(options_section(('vae', "VAE"), {
+    "sd_vae_explanation": OptionHTML("""
+<abbr title='Variational autoencoder'>VAE</abbr> is a neural network that transforms a standard <abbr title='red/green/blue'>RGB</abbr>
+image into latent space representation and back. Latent space representation is what stable diffusion is working on during sampling
+(i.e. when the progress bar is between empty and full). For txt2img, VAE is used to create a resulting image after the sampling is finished.
+For img2img, VAE is used to process user's input image before the sampling, and to create an image after sampling.
+"""),
+    "sd_vae_checkpoint_cache": OptionInfo(0, "VAE Checkpoints to cache in RAM", gr.Slider, {"minimum": 0, "maximum": 10, "step": 1}),
+    "sd_vae": OptionInfo("Automatic", "SD VAE", gr.Dropdown, lambda: {"choices": shared_items.sd_vae_items()}, refresh=shared_items.refresh_vae_list).info("choose VAE model: Automatic = use one with same filename as checkpoint; None = use VAE from checkpoint"),
+    "sd_vae_overrides_per_model_preferences": OptionInfo(True, "Selected VAE overrides per-model preferences").info("you can set per-model VAE either by editing user metadata for checkpoints, or by making the VAE have same name as checkpoint"),
+    "auto_vae_precision": OptionInfo(True, "Automaticlly revert VAE to 32-bit floats").info("triggers when a tensor with NaNs is produced in VAE; disabling the option in this case will result in a black square image"),
+    "sd_vae_encode_method": OptionInfo("Full", "VAE type for encode", gr.Radio, {"choices": ["Full", "TAESD"]}).info("method to encode image to latent (use in img2img, hires-fix or inpaint mask)"),
+    "sd_vae_decode_method": OptionInfo("Full", "VAE type for decode", gr.Radio, {"choices": ["Full", "TAESD"]}).info("method to decode latent to image"),
+}))
+
+options_templates.update(options_section(('img2img', "img2img"), {
+    "inpainting_mask_weight": OptionInfo(1.0, "Inpainting conditioning mask strength", gr.Slider, {"minimum": 0.0, "maximum": 1.0, "step": 0.01}),
+    "initial_noise_multiplier": OptionInfo(1.0, "Noise multiplier for img2img", gr.Slider, {"minimum": 0.5, "maximum": 1.5, "step": 0.01}),
+    "img2img_color_correction": OptionInfo(False, "Apply color correction to img2img results to match original colors."),
+    "img2img_fix_steps": OptionInfo(False, "With img2img, do exactly the amount of steps the slider specifies.").info("normally you'd do less with less denoising"),
+    "img2img_background_color": OptionInfo("#ffffff", "With img2img, fill transparent parts of the input image with this color.", ui_components.FormColorPicker, {}),
+    "img2img_editor_height": OptionInfo(720, "Height of the image editor", gr.Slider, {"minimum": 80, "maximum": 1600, "step": 1}).info("in pixels").needs_reload_ui(),
+    "img2img_sketch_default_brush_color": OptionInfo("#ffffff", "Sketch initial brush color", ui_components.FormColorPicker, {}).info("default brush color of img2img sketch").needs_reload_ui(),
+    "img2img_inpaint_mask_brush_color": OptionInfo("#ffffff", "Inpaint mask brush color", ui_components.FormColorPicker,  {}).info("brush color of inpaint mask").needs_reload_ui(),
+    "img2img_inpaint_sketch_default_brush_color": OptionInfo("#ffffff", "Inpaint sketch initial brush color", ui_components.FormColorPicker, {}).info("default brush color of img2img inpaint sketch").needs_reload_ui(),
+    "return_mask": OptionInfo(False, "For inpainting, include the greyscale mask in results for web"),
+    "return_mask_composite": OptionInfo(False, "For inpainting, include masked composite in results for web"),
+}))
+
+options_templates.update(options_section(('optimizations', "Optimizations"), {
+    "cross_attention_optimization": OptionInfo("Automatic", "Cross attention optimization", gr.Dropdown, lambda: {"choices": shared_items.cross_attention_optimizations()}),
+    "s_min_uncond": OptionInfo(0.0, "Negative Guidance minimum sigma", gr.Slider, {"minimum": 0.0, "maximum": 15.0, "step": 0.01}).link("PR", "https://github.com/AUTOMATIC1111/stable-diffusion-webui/pull/9177").info("skip negative prompt for some steps when the image is almost ready; 0=disable, higher=faster"),
+    "token_merging_ratio": OptionInfo(0.0, "Token merging ratio", gr.Slider, {"minimum": 0.0, "maximum": 0.9, "step": 0.1}).link("PR", "https://github.com/AUTOMATIC1111/stable-diffusion-webui/pull/9256").info("0=disable, higher=faster"),
+    "token_merging_ratio_img2img": OptionInfo(0.0, "Token merging ratio for img2img", gr.Slider, {"minimum": 0.0, "maximum": 0.9, "step": 0.1}).info("only applies if non-zero and overrides above"),
+    "token_merging_ratio_hr": OptionInfo(0.0, "Token merging ratio for high-res pass", gr.Slider, {"minimum": 0.0, "maximum": 0.9, "step": 0.1}).info("only applies if non-zero and overrides above"),
+    "pad_cond_uncond": OptionInfo(False, "Pad prompt/negative prompt to be same length").info("improves performance when prompt and negative prompt have different lengths; changes seeds"),
+    "persistent_cond_cache": OptionInfo(True, "Persistent cond cache").info("Do not recalculate conds from prompts if prompts have not changed since previous calculation"),
+}))
+
+options_templates.update(options_section(('compatibility', "Compatibility"), {
+    "use_old_emphasis_implementation": OptionInfo(False, "Use old emphasis implementation. Can be useful to reproduce old seeds."),
+    "use_old_karras_scheduler_sigmas": OptionInfo(False, "Use old karras scheduler sigmas (0.1 to 10)."),
+    "no_dpmpp_sde_batch_determinism": OptionInfo(False, "Do not make DPM++ SDE deterministic across different batch sizes."),
+    "use_old_hires_fix_width_height": OptionInfo(False, "For hires fix, use width/height sliders to set final resolution rather than first pass (disables Upscale by, Resize width/height to)."),
+    "dont_fix_second_order_samplers_schedule": OptionInfo(False, "Do not fix prompt schedule for second order samplers."),
+    "hires_fix_use_firstpass_conds": OptionInfo(False, "For hires fix, calculate conds of second pass using extra networks of first pass."),
+}))
+
+options_templates.update(options_section(('interrogate', "Interrogate"), {
+    "interrogate_keep_models_in_memory": OptionInfo(False, "Keep models in VRAM"),
+    "interrogate_return_ranks": OptionInfo(False, "Include ranks of model tags matches in results.").info("booru only"),
+    "interrogate_clip_num_beams": OptionInfo(1, "BLIP: num_beams", gr.Slider, {"minimum": 1, "maximum": 16, "step": 1}),
+    "interrogate_clip_min_length": OptionInfo(24, "BLIP: minimum description length", gr.Slider, {"minimum": 1, "maximum": 128, "step": 1}),
+    "interrogate_clip_max_length": OptionInfo(48, "BLIP: maximum description length", gr.Slider, {"minimum": 1, "maximum": 256, "step": 1}),
+    "interrogate_clip_dict_limit": OptionInfo(1500, "CLIP: maximum number of lines in text file").info("0 = No limit"),
+    "interrogate_clip_skip_categories": OptionInfo([], "CLIP: skip inquire categories", gr.CheckboxGroup, lambda: {"choices": modules.interrogate.category_types()}, refresh=modules.interrogate.category_types),
+    "interrogate_deepbooru_score_threshold": OptionInfo(0.5, "deepbooru: score threshold", gr.Slider, {"minimum": 0, "maximum": 1, "step": 0.01}),
+    "deepbooru_sort_alpha": OptionInfo(True, "deepbooru: sort tags alphabetically").info("if not: sort by score"),
+    "deepbooru_use_spaces": OptionInfo(True, "deepbooru: use spaces in tags").info("if not: use underscores"),
+    "deepbooru_escape": OptionInfo(True, "deepbooru: escape (\\) brackets").info("so they are used as literal brackets and not for emphasis"),
+    "deepbooru_filter_tags": OptionInfo("", "deepbooru: filter out those tags").info("separate by comma"),
+}))
+
+options_templates.update(options_section(('extra_networks', "Extra Networks"), {
+    "extra_networks_show_hidden_directories": OptionInfo(True, "Show hidden directories").info("directory is hidden if its name starts with \".\"."),
+    "extra_networks_hidden_models": OptionInfo("When searched", "Show cards for models in hidden directories", gr.Radio, {"choices": ["Always", "When searched", "Never"]}).info('"When searched" option will only show the item when the search string has 4 characters or more'),
+    "extra_networks_default_multiplier": OptionInfo(1.0, "Default multiplier for extra networks", gr.Slider, {"minimum": 0.0, "maximum": 2.0, "step": 0.01}),
+    "extra_networks_card_width": OptionInfo(0, "Card width for Extra Networks").info("in pixels"),
+    "extra_networks_card_height": OptionInfo(0, "Card height for Extra Networks").info("in pixels"),
+    "extra_networks_card_text_scale": OptionInfo(1.0, "Card text scale", gr.Slider, {"minimum": 0.0, "maximum": 2.0, "step": 0.01}).info("1 = original size"),
+    "extra_networks_card_show_desc": OptionInfo(True, "Show description on card"),
+    "extra_networks_add_text_separator": OptionInfo(" ", "Extra networks separator").info("extra text to add before <...> when adding extra network to prompt"),
+    "ui_extra_networks_tab_reorder": OptionInfo("", "Extra networks tab order").needs_reload_ui(),
+    "textual_inversion_print_at_load": OptionInfo(False, "Print a list of Textual Inversion embeddings when loading model"),
+    "textual_inversion_add_hashes_to_infotext": OptionInfo(True, "Add Textual Inversion hashes to infotext"),
+    "sd_hypernetwork": OptionInfo("None", "Add hypernetwork to prompt", gr.Dropdown, lambda: {"choices": ["None", *hypernetworks]}, refresh=reload_hypernetworks),
+}))
+
+options_templates.update(options_section(('ui', "User interface"), {
+    "localization": OptionInfo("None", "Localization", gr.Dropdown, lambda: {"choices": ["None"] + list(localization.localizations.keys())}, refresh=lambda: localization.list_localizations(cmd_opts.localizations_dir)).needs_reload_ui(),
+    "gradio_theme": OptionInfo("Default", "Gradio theme", ui_components.DropdownEditable, lambda: {"choices": ["Default"] + gradio_hf_hub_themes}).info("you can also manually enter any of themes from the <a href='https://huggingface.co/spaces/gradio/theme-gallery'>gallery</a>.").needs_reload_ui(),
+    "gradio_themes_cache": OptionInfo(True, "Cache gradio themes locally").info("disable to update the selected Gradio theme"),
+    "return_grid": OptionInfo(True, "Show grid in results for web"),
+    "do_not_show_images": OptionInfo(False, "Do not show any images in results for web"),
+    "send_seed": OptionInfo(True, "Send seed when sending prompt or image to other interface"),
+    "send_size": OptionInfo(True, "Send size when sending prompt or image to another interface"),
+    "js_modal_lightbox": OptionInfo(True, "Enable full page image viewer"),
+    "js_modal_lightbox_initially_zoomed": OptionInfo(True, "Show images zoomed in by default in full page image viewer"),
+    "js_modal_lightbox_gamepad": OptionInfo(False, "Navigate image viewer with gamepad"),
+    "js_modal_lightbox_gamepad_repeat": OptionInfo(250, "Gamepad repeat period, in milliseconds"),
+    "show_progress_in_title": OptionInfo(True, "Show generation progress in window title."),
+    "samplers_in_dropdown": OptionInfo(True, "Use dropdown for sampler selection instead of radio group").needs_reload_ui(),
+    "dimensions_and_batch_together": OptionInfo(True, "Show Width/Height and Batch sliders in same row").needs_reload_ui(),
+    "keyedit_precision_attention": OptionInfo(0.1, "Ctrl+up/down precision when editing (attention:1.1)", gr.Slider, {"minimum": 0.01, "maximum": 0.2, "step": 0.001}),
+    "keyedit_precision_extra": OptionInfo(0.05, "Ctrl+up/down precision when editing <extra networks:0.9>", gr.Slider, {"minimum": 0.01, "maximum": 0.2, "step": 0.001}),
+    "keyedit_delimiters": OptionInfo(".,\\/!?%^*;:{}=`~()", "Ctrl+up/down word delimiters"),
+    "keyedit_move": OptionInfo(True, "Alt+left/right moves prompt elements"),
+    "quicksettings_list": OptionInfo(["sd_model_checkpoint"], "Quicksettings list", ui_components.DropdownMulti, lambda: {"choices": list(opts.data_labels.keys())}).js("info", "settingsHintsShowQuicksettings").info("setting entries that appear at the top of page rather than in settings tab").needs_reload_ui(),
+    "ui_tab_order": OptionInfo([], "UI tab order", ui_components.DropdownMulti, lambda: {"choices": list(tab_names)}).needs_reload_ui(),
+    "hidden_tabs": OptionInfo([], "Hidden UI tabs", ui_components.DropdownMulti, lambda: {"choices": list(tab_names)}).needs_reload_ui(),
+    "ui_reorder_list": OptionInfo([], "txt2img/img2img UI item order", ui_components.DropdownMulti, lambda: {"choices": list(shared_items.ui_reorder_categories())}).info("selected items appear first").needs_reload_ui(),
+    "hires_fix_show_sampler": OptionInfo(False, "Hires fix: show hires checkpoint and sampler selection").needs_reload_ui(),
+    "hires_fix_show_prompts": OptionInfo(False, "Hires fix: show hires prompt and negative prompt").needs_reload_ui(),
+    "disable_token_counters": OptionInfo(False, "Disable prompt token counters").needs_reload_ui(),
+}))
+
+
+options_templates.update(options_section(('infotext', "Infotext"), {
+    "add_model_hash_to_info": OptionInfo(True, "Add model hash to generation information"),
+    "add_model_name_to_info": OptionInfo(True, "Add model name to generation information"),
+    "add_user_name_to_info": OptionInfo(False, "Add user name to generation information when authenticated"),
+    "add_version_to_infotext": OptionInfo(True, "Add program version to generation information"),
+    "disable_weights_auto_swap": OptionInfo(True, "Disregard checkpoint information from pasted infotext").info("when reading generation parameters from text into UI"),
+    "infotext_styles": OptionInfo("Apply if any", "Infer styles from prompts of pasted infotext", gr.Radio, {"choices": ["Ignore", "Apply", "Discard", "Apply if any"]}).info("when reading generation parameters from text into UI)").html("""<ul style='margin-left: 1.5em'>
+<li>Ignore: keep prompt and styles dropdown as it is.</li>
+<li>Apply: remove style text from prompt, always replace styles dropdown value with found styles (even if none are found).</li>
+<li>Discard: remove style text from prompt, keep styles dropdown as it is.</li>
+<li>Apply if any: remove style text from prompt; if any styles are found in prompt, put them into styles dropdown, otherwise keep it as it is.</li>
+</ul>"""),
+
+}))
+
+options_templates.update(options_section(('ui', "Live previews"), {
+    "show_progressbar": OptionInfo(True, "Show progressbar"),
+    "live_previews_enable": OptionInfo(True, "Show live previews of the created image"),
+    "live_previews_image_format": OptionInfo("png", "Live preview file format", gr.Radio, {"choices": ["jpeg", "png", "webp"]}),
+    "show_progress_grid": OptionInfo(True, "Show previews of all images generated in a batch as a grid"),
+    "show_progress_every_n_steps": OptionInfo(10, "Live preview display period", gr.Slider, {"minimum": -1, "maximum": 32, "step": 1}).info("in sampling steps - show new live preview image every N sampling steps; -1 = only show after completion of batch"),
+    "show_progress_type": OptionInfo("Approx NN", "Live preview method", gr.Radio, {"choices": ["Full", "Approx NN", "Approx cheap", "TAESD"]}).info("Full = slow but pretty; Approx NN and TAESD = fast but low quality; Approx cheap = super fast but terrible otherwise"),
+    "live_preview_content": OptionInfo("Prompt", "Live preview subject", gr.Radio, {"choices": ["Combined", "Prompt", "Negative prompt"]}),
+    "live_preview_refresh_period": OptionInfo(1000, "Progressbar and preview update period").info("in milliseconds"),
+}))
+
+options_templates.update(options_section(('sampler-params', "Sampler parameters"), {
+    "hide_samplers": OptionInfo([], "Hide samplers in user interface", gr.CheckboxGroup, lambda: {"choices": [x.name for x in list_samplers()]}).needs_reload_ui(),
+    "eta_ddim": OptionInfo(0.0, "Eta for DDIM", gr.Slider, {"minimum": 0.0, "maximum": 1.0, "step": 0.01}).info("noise multiplier; higher = more unperdictable results"),
+    "eta_ancestral": OptionInfo(1.0, "Eta for ancestral samplers", gr.Slider, {"minimum": 0.0, "maximum": 1.0, "step": 0.01}).info("noise multiplier; applies to Euler a and other samplers that have a in them"),
+    "ddim_discretize": OptionInfo('uniform', "img2img DDIM discretize", gr.Radio, {"choices": ['uniform', 'quad']}),
+    's_churn': OptionInfo(0.0, "sigma churn", gr.Slider, {"minimum": 0.0, "maximum": 100.0, "step": 0.01}).info('amount of stochasticity; only applies to Euler, Heun, and DPM2'),
+    's_tmin':  OptionInfo(0.0, "sigma tmin",  gr.Slider, {"minimum": 0.0, "maximum": 10.0, "step": 0.01}).info('enable stochasticity; start value of the sigma range; only applies to Euler, Heun, and DPM2'),
+    's_tmax':  OptionInfo(0.0, "sigma tmax",  gr.Slider, {"minimum": 0.0, "maximum": 999.0, "step": 0.01}).info("0 = inf; end value of the sigma range; only applies to Euler, Heun, and DPM2"),
+    's_noise': OptionInfo(1.0, "sigma noise", gr.Slider, {"minimum": 0.0, "maximum": 1.1, "step": 0.001}).info('amount of additional noise to counteract loss of detail during sampling; only applies to Euler, Heun, and DPM2'),
+    'k_sched_type':  OptionInfo("Automatic", "Scheduler type", gr.Dropdown, {"choices": ["Automatic", "karras", "exponential", "polyexponential"]}).info("lets you override the noise schedule for k-diffusion samplers; choosing Automatic disables the three parameters below"),
+    'sigma_min': OptionInfo(0.0, "sigma min", gr.Number).info("0 = default (~0.03); minimum noise strength for k-diffusion noise scheduler"),
+    'sigma_max': OptionInfo(0.0, "sigma max", gr.Number).info("0 = default (~14.6); maximum noise strength for k-diffusion noise scheduler"),
+    'rho':  OptionInfo(0.0, "rho", gr.Number).info("0 = default (7 for karras, 1 for polyexponential); higher values result in a steeper noise schedule (decreases faster)"),
+    'eta_noise_seed_delta': OptionInfo(0, "Eta noise seed delta", gr.Number, {"precision": 0}).info("ENSD; does not improve anything, just produces different results for ancestral samplers - only useful for reproducing images"),
+    'always_discard_next_to_last_sigma': OptionInfo(False, "Always discard next-to-last sigma").link("PR", "https://github.com/AUTOMATIC1111/stable-diffusion-webui/pull/6044"),
+    'uni_pc_variant': OptionInfo("bh1", "UniPC variant", gr.Radio, {"choices": ["bh1", "bh2", "vary_coeff"]}),
+    'uni_pc_skip_type': OptionInfo("time_uniform", "UniPC skip type", gr.Radio, {"choices": ["time_uniform", "time_quadratic", "logSNR"]}),
+    'uni_pc_order': OptionInfo(3, "UniPC order", gr.Slider, {"minimum": 1, "maximum": 50, "step": 1}).info("must be < sampling steps"),
+    'uni_pc_lower_order_final': OptionInfo(True, "UniPC lower order final"),
+}))
+
+options_templates.update(options_section(('postprocessing', "Postprocessing"), {
+    'postprocessing_enable_in_main_ui': OptionInfo([], "Enable postprocessing operations in txt2img and img2img tabs", ui_components.DropdownMulti, lambda: {"choices": [x.name for x in shared_items.postprocessing_scripts()]}),
+    'postprocessing_operation_order': OptionInfo([], "Postprocessing operation order", ui_components.DropdownMulti, lambda: {"choices": [x.name for x in shared_items.postprocessing_scripts()]}),
+    'upscaling_max_images_in_cache': OptionInfo(5, "Maximum number of images in upscaling cache", gr.Slider, {"minimum": 0, "maximum": 10, "step": 1}),
+}))
+
+options_templates.update(options_section((None, "Hidden options"), {
+    "disabled_extensions": OptionInfo([], "Disable these extensions"),
+    "disable_all_extensions": OptionInfo("none", "Disable all extensions (preserves the list of disabled extensions)", gr.Radio, {"choices": ["none", "extra", "all"]}),
+    "restore_config_state_file": OptionInfo("", "Config state file to restore from, under 'config-states/' folder"),
+    "sd_checkpoint_hash": OptionInfo("", "SHA256 hash of the current checkpoint"),
+}))
+
+
+options_templates.update()
+
+
+class Options:
+    data = None
+    data_labels = options_templates
+    typemap = {int: float}
+
+    def __init__(self):
+        self.data = {k: v.default for k, v in self.data_labels.items()}
+
+    def __setattr__(self, key, value):
+        if self.data is not None:
+            if key in self.data or key in self.data_labels:
+                assert not cmd_opts.freeze_settings, "changing settings is disabled"
+
+                info = opts.data_labels.get(key, None)
+                if info.do_not_save:
+                    return
+
+                comp_args = info.component_args if info else None
+                if isinstance(comp_args, dict) and comp_args.get('visible', True) is False:
+                    raise RuntimeError(f"not possible to set {key} because it is restricted")
+
+                if cmd_opts.hide_ui_dir_config and key in restricted_opts:
+                    raise RuntimeError(f"not possible to set {key} because it is restricted")
+
+                self.data[key] = value
+                return
+
+        return super(Options, self).__setattr__(key, value)
+
+    def __getattr__(self, item):
+        if self.data is not None:
+            if item in self.data:
+                return self.data[item]
+
+        if item in self.data_labels:
+            return self.data_labels[item].default
+
+        return super(Options, self).__getattribute__(item)
+
+    def set(self, key, value):
+        """sets an option and calls its onchange callback, returning True if the option changed and False otherwise"""
+
+        oldval = self.data.get(key, None)
+        if oldval == value:
+            return False
+
+        if self.data_labels[key].do_not_save:
+            return False
+
+        try:
+            setattr(self, key, value)
+        except RuntimeError:
+            return False
+
+        if self.data_labels[key].onchange is not None:
+            try:
+                self.data_labels[key].onchange()
+            except Exception as e:
+                errors.display(e, f"changing setting {key} to {value}")
+                setattr(self, key, oldval)
+                return False
+
+        return True
+
+    def get_default(self, key):
+        """returns the default value for the key"""
+
+        data_label = self.data_labels.get(key)
+        if data_label is None:
+            return None
+
+        return data_label.default
+
+    def save(self, filename):
+        assert not cmd_opts.freeze_settings, "saving settings is disabled"
+
+        with open(filename, "w", encoding="utf8") as file:
+            json.dump(self.data, file, indent=4)
+
+    def same_type(self, x, y):
+        if x is None or y is None:
+            return True
+
+        type_x = self.typemap.get(type(x), type(x))
+        type_y = self.typemap.get(type(y), type(y))
+
+        return type_x == type_y
+
+    def load(self, filename):
+        with open(filename, "r", encoding="utf8") as file:
+            self.data = json.load(file)
+
+        # 1.6.0 VAE defaults
+        if self.data.get('sd_vae_as_default') is not None and self.data.get('sd_vae_overrides_per_model_preferences') is None:
+            self.data['sd_vae_overrides_per_model_preferences'] = not self.data.get('sd_vae_as_default')
+
+        # 1.1.1 quicksettings list migration
+        if self.data.get('quicksettings') is not None and self.data.get('quicksettings_list') is None:
+            self.data['quicksettings_list'] = [i.strip() for i in self.data.get('quicksettings').split(',')]
+
+        # 1.4.0 ui_reorder
+        if isinstance(self.data.get('ui_reorder'), str) and self.data.get('ui_reorder') and "ui_reorder_list" not in self.data:
+            self.data['ui_reorder_list'] = [i.strip() for i in self.data.get('ui_reorder').split(',')]
+
+        bad_settings = 0
+        for k, v in self.data.items():
+            info = self.data_labels.get(k, None)
+            if info is not None and not self.same_type(info.default, v):
+                print(f"Warning: bad setting value: {k}: {v} ({type(v).__name__}; expected {type(info.default).__name__})", file=sys.stderr)
+                bad_settings += 1
+
+        if bad_settings > 0:
+            print(f"The program is likely to not work with bad settings.\nSettings file: {filename}\nEither fix the file, or delete it and restart.", file=sys.stderr)
+
+    def onchange(self, key, func, call=True):
+        item = self.data_labels.get(key)
+        item.onchange = func
+
+        if call:
+            func()
+
+    def dumpjson(self):
+        d = {k: self.data.get(k, v.default) for k, v in self.data_labels.items()}
+        d["_comments_before"] = {k: v.comment_before for k, v in self.data_labels.items() if v.comment_before is not None}
+        d["_comments_after"] = {k: v.comment_after for k, v in self.data_labels.items() if v.comment_after is not None}
+        return json.dumps(d)
+
+    def add_option(self, key, info):
+        self.data_labels[key] = info
+
+    def reorder(self):
+        """reorder settings so that all items related to section always go together"""
+
+        section_ids = {}
+        settings_items = self.data_labels.items()
+        for _, item in settings_items:
+            if item.section not in section_ids:
+                section_ids[item.section] = len(section_ids)
+
+        self.data_labels = dict(sorted(settings_items, key=lambda x: section_ids[x[1].section]))
+
+    def cast_value(self, key, value):
+        """casts an arbitrary to the same type as this setting's value with key
+        Example: cast_value("eta_noise_seed_delta", "12") -> returns 12 (an int rather than str)
+        """
+
+        if value is None:
+            return None
+
+        default_value = self.data_labels[key].default
+        if default_value is None:
+            default_value = getattr(self, key, None)
+        if default_value is None:
+            return None
+
+        expected_type = type(default_value)
+        if expected_type == bool and value == "False":
+            value = False
+        else:
+            value = expected_type(value)
+
+        return value
+
+
+opts = Options()
+if os.path.exists(config_filename):
+    opts.load(config_filename)
+
+
+class Shared(sys.modules[__name__].__class__):
+    """
+    this class is here to provide sd_model field as a property, so that it can be created and loaded on demand rather than
+    at program startup.
+    """
+
+    sd_model_val = None
+
+    @property
+    def sd_model(self):
+        import modules.sd_models
+
+        return modules.sd_models.model_data.get_sd_model()
+
+    @sd_model.setter
+    def sd_model(self, value):
+        import modules.sd_models
+
+        modules.sd_models.model_data.set_sd_model(value)
+
+
+sd_model: LatentDiffusion = None  # this var is here just for IDE's type checking; it cannot be accessed because the class field above will be accessed instead
+sys.modules[__name__].__class__ = Shared
+
+settings_components = None
+"""assinged from ui.py, a mapping on setting names to gradio components repsponsible for those settings"""
+
+latent_upscale_default_mode = "Latent"
+latent_upscale_modes = {
+    "Latent": {"mode": "bilinear", "antialias": False},
+    "Latent (antialiased)": {"mode": "bilinear", "antialias": True},
+    "Latent (bicubic)": {"mode": "bicubic", "antialias": False},
+    "Latent (bicubic antialiased)": {"mode": "bicubic", "antialias": True},
+    "Latent (nearest)": {"mode": "nearest", "antialias": False},
+    "Latent (nearest-exact)": {"mode": "nearest-exact", "antialias": False},
+}
+
+sd_upscalers = []
+
+clip_model = None
+
+progress_print_out = sys.stdout
+
+gradio_theme = gr.themes.Base()
+
+
+def reload_gradio_theme(theme_name=None):
+    global gradio_theme
+    if not theme_name:
+        theme_name = opts.gradio_theme
+
+    default_theme_args = dict(
+        font=["Source Sans Pro", 'ui-sans-serif', 'system-ui', 'sans-serif'],
+        font_mono=['IBM Plex Mono', 'ui-monospace', 'Consolas', 'monospace'],
+    )
+
+    if theme_name == "Default":
+        gradio_theme = gr.themes.Default(**default_theme_args)
+    else:
+        try:
+            theme_cache_dir = os.path.join(script_path, 'tmp', 'gradio_themes')
+            theme_cache_path = os.path.join(theme_cache_dir, f'{theme_name.replace("/", "_")}.json')
+            if opts.gradio_themes_cache and os.path.exists(theme_cache_path):
+                gradio_theme = gr.themes.ThemeClass.load(theme_cache_path)
+            else:
+                os.makedirs(theme_cache_dir, exist_ok=True)
+                gradio_theme = gr.themes.ThemeClass.from_hub(theme_name)
+                gradio_theme.dump(theme_cache_path)
+        except Exception as e:
+            errors.display(e, "changing gradio theme")
+            gradio_theme = gr.themes.Default(**default_theme_args)
+
+
+class TotalTQDM:
+    def __init__(self):
+        self._tqdm = None
+
+    def reset(self):
+        self._tqdm = tqdm.tqdm(
+            desc="Total progress",
+            total=state.job_count * state.sampling_steps,
+            position=1,
+            file=progress_print_out
+        )
+
+    def update(self):
+        if not opts.multiple_tqdm or cmd_opts.disable_console_progressbars:
+            return
+        if self._tqdm is None:
+            self.reset()
+        self._tqdm.update()
+
+    def updateTotal(self, new_total):
+        if not opts.multiple_tqdm or cmd_opts.disable_console_progressbars:
+            return
+        if self._tqdm is None:
+            self.reset()
+        self._tqdm.total = new_total
+
+    def clear(self):
+        if self._tqdm is not None:
+            self._tqdm.refresh()
+            self._tqdm.close()
+            self._tqdm = None
+
+
+total_tqdm = TotalTQDM()
+
+mem_mon = modules.memmon.MemUsageMonitor("MemMon", device, opts)
+mem_mon.start()
+
+
+def natural_sort_key(s, regex=re.compile('([0-9]+)')):
+    return [int(text) if text.isdigit() else text.lower() for text in regex.split(s)]
+
+
+def listfiles(dirname):
+    filenames = [os.path.join(dirname, x) for x in sorted(os.listdir(dirname), key=natural_sort_key) if not x.startswith(".")]
+    return [file for file in filenames if os.path.isfile(file)]
+
+
+def html_path(filename):
+    return os.path.join(script_path, "html", filename)
+
+
+def html(filename):
+    path = html_path(filename)
+
+    if os.path.exists(path):
+        with open(path, encoding="utf8") as file:
+            return file.read()
+
+    return ""
+
+
+def walk_files(path, allowed_extensions=None):
+    if not os.path.exists(path):
+        return
+
+    if allowed_extensions is not None:
+        allowed_extensions = set(allowed_extensions)
+
+    items = list(os.walk(path, followlinks=True))
+    items = sorted(items, key=lambda x: natural_sort_key(x[0]))
+
+    for root, _, files in items:
+        for filename in sorted(files, key=natural_sort_key):
+            if allowed_extensions is not None:
+                _, ext = os.path.splitext(filename)
+                if ext not in allowed_extensions:
+                    continue
+
+            if not opts.list_hidden_files and ("/." in root or "\\." in root):
+                continue
+
+            yield os.path.join(root, filename)
+
+
+def ldm_print(*args, **kwargs):
+    if opts.hide_ldm_prints:
+        return
+
+    print(*args, **kwargs)