import inspect
from pydantic import BaseModel, Field, create_model
from typing import Any, Optional
from typing_extensions import Literal
from inflection import underscore
from modules.processing import StableDiffusionProcessingTxt2Img, StableDiffusionProcessingImg2Img
from modules.shared import sd_upscalers, opts, parser
from typing import Dict, List

API_NOT_ALLOWED = [
    "self",
    "kwargs",
    "sd_model",
    "outpath_samples",
    "outpath_grids",
    "sampler_index",
    # "do_not_save_samples",
    # "do_not_save_grid",
    "extra_generation_params",
    "overlay_images",
    "do_not_reload_embeddings",
    "seed_enable_extras",
    "prompt_for_display",
    "sampler_noise_scheduler_override",
    "ddim_discretize"
]

class ModelDef(BaseModel):
    """Assistance Class for Pydantic Dynamic Model Generation"""

    field: str
    field_alias: str
    field_type: Any
    field_value: Any
    field_exclude: bool = False


class PydanticModelGenerator:
    """
    Takes in created classes and stubs them out in a way FastAPI/Pydantic is happy about:
    source_data is a snapshot of the default values produced by the class
    params are the names of the actual keys required by __init__
    """

    def __init__(
        self,
        model_name: str = None,
        class_instance = None,
        additional_fields = None,
    ):
        def field_type_generator(k, v):
            # field_type = str if not overrides.get(k) else overrides[k]["type"]
            # print(k, v.annotation, v.default)
            field_type = v.annotation

            return Optional[field_type]

        def merge_class_params(class_):
            all_classes = list(filter(lambda x: x is not object, inspect.getmro(class_)))
            parameters = {}
            for classes in all_classes:
                parameters = {**parameters, **inspect.signature(classes.__init__).parameters}
            return parameters


        self._model_name = model_name
        self._class_data = merge_class_params(class_instance)

        self._model_def = [
            ModelDef(
                field=underscore(k),
                field_alias=k,
                field_type=field_type_generator(k, v),
                field_value=v.default
            )
            for (k,v) in self._class_data.items() if k not in API_NOT_ALLOWED
        ]

        for fields in additional_fields:
            self._model_def.append(ModelDef(
                field=underscore(fields["key"]),
                field_alias=fields["key"],
                field_type=fields["type"],
                field_value=fields["default"],
                field_exclude=fields["exclude"] if "exclude" in fields else False))

    def generate_model(self):
        """
        Creates a pydantic BaseModel
        from the json and overrides provided at initialization
        """
        fields = {
            d.field: (d.field_type, Field(default=d.field_value, alias=d.field_alias, exclude=d.field_exclude)) for d in self._model_def
        }
        DynamicModel = create_model(self._model_name, **fields)
        DynamicModel.__config__.allow_population_by_field_name = True
        DynamicModel.__config__.allow_mutation = True
        return DynamicModel

StableDiffusionTxt2ImgProcessingAPI = PydanticModelGenerator(
    "StableDiffusionProcessingTxt2Img",
    StableDiffusionProcessingTxt2Img,
<<<<<<< HEAD
    [{"key": "sampler_index", "type": str, "default": "Euler"}, {"key": "script_name", "type": str, "default": None}, {"key": "script_args", "type": list, "default": []}, {"key": "alwayson_scripts", "type": dict, "default": {}}]
=======
    [
        {"key": "sampler_index", "type": str, "default": "Euler"},
        {"key": "script_name", "type": str, "default": None},
        {"key": "script_args", "type": list, "default": []},
        {"key": "send_images", "type": bool, "default": True},
        {"key": "save_images", "type": bool, "default": False},
    ]
>>>>>>> 94ffa9fc
).generate_model()

StableDiffusionImg2ImgProcessingAPI = PydanticModelGenerator(
    "StableDiffusionProcessingImg2Img",
    StableDiffusionProcessingImg2Img,
<<<<<<< HEAD
    [{"key": "sampler_index", "type": str, "default": "Euler"}, {"key": "init_images", "type": list, "default": None}, {"key": "denoising_strength", "type": float, "default": 0.75}, {"key": "mask", "type": str, "default": None}, {"key": "include_init_images", "type": bool, "default": False, "exclude" : True}, {"key": "script_name", "type": str, "default": None}, {"key": "script_args", "type": list, "default": []}, {"key": "alwayson_scripts", "type": dict, "default": {}}]
=======
    [
        {"key": "sampler_index", "type": str, "default": "Euler"},
        {"key": "init_images", "type": list, "default": None},
        {"key": "denoising_strength", "type": float, "default": 0.75},
        {"key": "mask", "type": str, "default": None},
        {"key": "include_init_images", "type": bool, "default": False, "exclude" : True},
        {"key": "script_name", "type": str, "default": None},
        {"key": "script_args", "type": list, "default": []},
        {"key": "send_images", "type": bool, "default": True},
        {"key": "save_images", "type": bool, "default": False},
    ]
>>>>>>> 94ffa9fc
).generate_model()

class TextToImageResponse(BaseModel):
    images: List[str] = Field(default=None, title="Image", description="The generated image in base64 format.")
    parameters: dict
    info: str

class ImageToImageResponse(BaseModel):
    images: List[str] = Field(default=None, title="Image", description="The generated image in base64 format.")
    parameters: dict
    info: str

class ExtrasBaseRequest(BaseModel):
    resize_mode: Literal[0, 1] = Field(default=0, title="Resize Mode", description="Sets the resize mode: 0 to upscale by upscaling_resize amount, 1 to upscale up to upscaling_resize_h x upscaling_resize_w.")
    show_extras_results: bool = Field(default=True, title="Show results", description="Should the backend return the generated image?")
    gfpgan_visibility: float = Field(default=0, title="GFPGAN Visibility", ge=0, le=1, allow_inf_nan=False, description="Sets the visibility of GFPGAN, values should be between 0 and 1.")
    codeformer_visibility: float = Field(default=0, title="CodeFormer Visibility", ge=0, le=1, allow_inf_nan=False, description="Sets the visibility of CodeFormer, values should be between 0 and 1.")
    codeformer_weight: float = Field(default=0, title="CodeFormer Weight", ge=0, le=1, allow_inf_nan=False, description="Sets the weight of CodeFormer, values should be between 0 and 1.")
    upscaling_resize: float = Field(default=2, title="Upscaling Factor", ge=1, le=8, description="By how much to upscale the image, only used when resize_mode=0.")
    upscaling_resize_w: int = Field(default=512, title="Target Width", ge=1, description="Target width for the upscaler to hit. Only used when resize_mode=1.")
    upscaling_resize_h: int = Field(default=512, title="Target Height", ge=1, description="Target height for the upscaler to hit. Only used when resize_mode=1.")
    upscaling_crop: bool = Field(default=True, title="Crop to fit", description="Should the upscaler crop the image to fit in the chosen size?")
    upscaler_1: str = Field(default="None", title="Main upscaler", description=f"The name of the main upscaler to use, it has to be one of this list: {' , '.join([x.name for x in sd_upscalers])}")
    upscaler_2: str = Field(default="None", title="Secondary upscaler", description=f"The name of the secondary upscaler to use, it has to be one of this list: {' , '.join([x.name for x in sd_upscalers])}")
    extras_upscaler_2_visibility: float = Field(default=0, title="Secondary upscaler visibility", ge=0, le=1, allow_inf_nan=False, description="Sets the visibility of secondary upscaler, values should be between 0 and 1.")
    upscale_first: bool = Field(default=False, title="Upscale first", description="Should the upscaler run before restoring faces?")

class ExtraBaseResponse(BaseModel):
    html_info: str = Field(title="HTML info", description="A series of HTML tags containing the process info.")

class ExtrasSingleImageRequest(ExtrasBaseRequest):
    image: str = Field(default="", title="Image", description="Image to work on, must be a Base64 string containing the image's data.")

class ExtrasSingleImageResponse(ExtraBaseResponse):
    image: str = Field(default=None, title="Image", description="The generated image in base64 format.")

class FileData(BaseModel):
    data: str = Field(title="File data", description="Base64 representation of the file")
    name: str = Field(title="File name")

class ExtrasBatchImagesRequest(ExtrasBaseRequest):
    imageList: List[FileData] = Field(title="Images", description="List of images to work on. Must be Base64 strings")

class ExtrasBatchImagesResponse(ExtraBaseResponse):
    images: List[str] = Field(title="Images", description="The generated images in base64 format.")

class PNGInfoRequest(BaseModel):
    image: str = Field(title="Image", description="The base64 encoded PNG image")

class PNGInfoResponse(BaseModel):
    info: str = Field(title="Image info", description="A string with the parameters used to generate the image")
    items: dict = Field(title="Items", description="An object containing all the info the image had")

class ProgressRequest(BaseModel):
    skip_current_image: bool = Field(default=False, title="Skip current image", description="Skip current image serialization")

class ProgressResponse(BaseModel):
    progress: float = Field(title="Progress", description="The progress with a range of 0 to 1")
    eta_relative: float = Field(title="ETA in secs")
    state: dict = Field(title="State", description="The current state snapshot")
    current_image: str = Field(default=None, title="Current image", description="The current image in base64 format. opts.show_progress_every_n_steps is required for this to work.")
    textinfo: str = Field(default=None, title="Info text", description="Info text used by WebUI.")

class InterrogateRequest(BaseModel):
    image: str = Field(default="", title="Image", description="Image to work on, must be a Base64 string containing the image's data.")
    model: str = Field(default="clip", title="Model", description="The interrogate model used.")

class InterrogateResponse(BaseModel):
    caption: str = Field(default=None, title="Caption", description="The generated caption for the image.")

class TrainResponse(BaseModel):
    info: str = Field(title="Train info", description="Response string from train embedding or hypernetwork task.")

class CreateResponse(BaseModel):
    info: str = Field(title="Create info", description="Response string from create embedding or hypernetwork task.")

class PreprocessResponse(BaseModel):
    info: str = Field(title="Preprocess info", description="Response string from preprocessing task.")

fields = {}
for key, metadata in opts.data_labels.items():
    value = opts.data.get(key)
    optType = opts.typemap.get(type(metadata.default), type(value))

    if (metadata is not None):
        fields.update({key: (Optional[optType], Field(
            default=metadata.default ,description=metadata.label))})
    else:
        fields.update({key: (Optional[optType], Field())})

OptionsModel = create_model("Options", **fields)

flags = {}
_options = vars(parser)['_option_string_actions']
for key in _options:
    if(_options[key].dest != 'help'):
        flag = _options[key]
        _type = str
        if _options[key].default is not None: _type = type(_options[key].default)
        flags.update({flag.dest: (_type,Field(default=flag.default, description=flag.help))})

FlagsModel = create_model("Flags", **flags)

class SamplerItem(BaseModel):
    name: str = Field(title="Name")
    aliases: List[str] = Field(title="Aliases")
    options: Dict[str, str] = Field(title="Options")

class UpscalerItem(BaseModel):
    name: str = Field(title="Name")
    model_name: Optional[str] = Field(title="Model Name")
    model_path: Optional[str] = Field(title="Path")
    model_url: Optional[str] = Field(title="URL")
    scale: Optional[float] = Field(title="Scale")

class SDModelItem(BaseModel):
    title: str = Field(title="Title")
    model_name: str = Field(title="Model Name")
    hash: Optional[str] = Field(title="Short hash")
    sha256: Optional[str] = Field(title="sha256 hash")
    filename: str = Field(title="Filename")
    config: Optional[str] = Field(title="Config file")

class HypernetworkItem(BaseModel):
    name: str = Field(title="Name")
    path: Optional[str] = Field(title="Path")

class FaceRestorerItem(BaseModel):
    name: str = Field(title="Name")
    cmd_dir: Optional[str] = Field(title="Path")

class RealesrganItem(BaseModel):
    name: str = Field(title="Name")
    path: Optional[str] = Field(title="Path")
    scale: Optional[int] = Field(title="Scale")

class PromptStyleItem(BaseModel):
    name: str = Field(title="Name")
    prompt: Optional[str] = Field(title="Prompt")
    negative_prompt: Optional[str] = Field(title="Negative Prompt")

class ArtistItem(BaseModel):
    name: str = Field(title="Name")
    score: float = Field(title="Score")
    category: str = Field(title="Category")

class EmbeddingItem(BaseModel):
    step: Optional[int] = Field(title="Step", description="The number of steps that were used to train this embedding, if available")
    sd_checkpoint: Optional[str] = Field(title="SD Checkpoint", description="The hash of the checkpoint this embedding was trained on, if available")
    sd_checkpoint_name: Optional[str] = Field(title="SD Checkpoint Name", description="The name of the checkpoint this embedding was trained on, if available. Note that this is the name that was used by the trainer; for a stable identifier, use `sd_checkpoint` instead")
    shape: int = Field(title="Shape", description="The length of each individual vector in the embedding")
    vectors: int = Field(title="Vectors", description="The number of vectors in the embedding")

class EmbeddingsResponse(BaseModel):
    loaded: Dict[str, EmbeddingItem] = Field(title="Loaded", description="Embeddings loaded for the current model")
    skipped: Dict[str, EmbeddingItem] = Field(title="Skipped", description="Embeddings skipped for the current model (likely due to architecture incompatibility)")

class MemoryResponse(BaseModel):
    ram: dict = Field(title="RAM", description="System memory stats")
    cuda: dict = Field(title="CUDA", description="nVidia CUDA memory stats")

class ScriptsList(BaseModel):
    txt2img: list = Field(default=None,title="Txt2img", description="Titles of scripts (txt2img)")
    img2img: list = Field(default=None,title="Img2img", description="Titles of scripts (img2img)")<|MERGE_RESOLUTION|>--- conflicted
+++ resolved
@@ -100,25 +100,20 @@
 StableDiffusionTxt2ImgProcessingAPI = PydanticModelGenerator(
     "StableDiffusionProcessingTxt2Img",
     StableDiffusionProcessingTxt2Img,
-<<<<<<< HEAD
-    [{"key": "sampler_index", "type": str, "default": "Euler"}, {"key": "script_name", "type": str, "default": None}, {"key": "script_args", "type": list, "default": []}, {"key": "alwayson_scripts", "type": dict, "default": {}}]
-=======
     [
         {"key": "sampler_index", "type": str, "default": "Euler"},
         {"key": "script_name", "type": str, "default": None},
         {"key": "script_args", "type": list, "default": []},
         {"key": "send_images", "type": bool, "default": True},
         {"key": "save_images", "type": bool, "default": False},
+        {"key": "alwayson_scripts", "type": dict, "default": {}},
     ]
->>>>>>> 94ffa9fc
 ).generate_model()
 
 StableDiffusionImg2ImgProcessingAPI = PydanticModelGenerator(
     "StableDiffusionProcessingImg2Img",
     StableDiffusionProcessingImg2Img,
-<<<<<<< HEAD
-    [{"key": "sampler_index", "type": str, "default": "Euler"}, {"key": "init_images", "type": list, "default": None}, {"key": "denoising_strength", "type": float, "default": 0.75}, {"key": "mask", "type": str, "default": None}, {"key": "include_init_images", "type": bool, "default": False, "exclude" : True}, {"key": "script_name", "type": str, "default": None}, {"key": "script_args", "type": list, "default": []}, {"key": "alwayson_scripts", "type": dict, "default": {}}]
-=======
+
     [
         {"key": "sampler_index", "type": str, "default": "Euler"},
         {"key": "init_images", "type": list, "default": None},
@@ -129,8 +124,8 @@
         {"key": "script_args", "type": list, "default": []},
         {"key": "send_images", "type": bool, "default": True},
         {"key": "save_images", "type": bool, "default": False},
+        {"key": "alwayson_scripts", "type": dict, "default": {}},
     ]
->>>>>>> 94ffa9fc
 ).generate_model()
 
 class TextToImageResponse(BaseModel):
