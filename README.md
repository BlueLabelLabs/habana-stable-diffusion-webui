--- conflicted
+++ resolved
@@ -1,154 +1,149 @@
-# Stable Diffusion web UI
-A browser interface based on Gradio library for Stable Diffusion.
-
-![](txt2img_Screenshot.png)
-
-Check the [custom scripts](https://github.com/AUTOMATIC1111/stable-diffusion-webui/wiki/Custom-Scripts) wiki page for extra scripts developed by users.
-
-## Features
-[Detailed feature showcase with images](https://github.com/AUTOMATIC1111/stable-diffusion-webui/wiki/Features):
-- Original txt2img and img2img modes
-- One click install and run script (but you still must install python and git)
-- Outpainting
-- Inpainting
-- Color Sketch
-- Prompt Matrix
-- Stable Diffusion Upscale
-- Attention, specify parts of text that the model should pay more attention to
-    - a man in a ((tuxedo)) - will pay more attention to tuxedo
-    - a man in a (tuxedo:1.21) - alternative syntax
-    - select text and press ctrl+up or ctrl+down to automatically adjust attention to selected text (code contributed by anonymous user)
-- Loopback, run img2img processing multiple times
-- X/Y plot, a way to draw a 2 dimensional plot of images with different parameters
-- Textual Inversion
-    - have as many embeddings as you want and use any names you like for them
-    - use multiple embeddings with different numbers of vectors per token
-    - works with half precision floating point numbers
-    - train embeddings on 8GB (also reports of 6GB working)
-- Extras tab with:
-    - GFPGAN, neural network that fixes faces
-    - CodeFormer, face restoration tool as an alternative to GFPGAN
-    - RealESRGAN, neural network upscaler
-    - ESRGAN, neural network upscaler with a lot of third party models
-    - SwinIR and Swin2SR([see here](https://github.com/AUTOMATIC1111/stable-diffusion-webui/pull/2092)), neural network upscalers
-    - LDSR, Latent diffusion super resolution upscaling
-- Resizing aspect ratio options
-- Sampling method selection
-    - Adjust sampler eta values (noise multiplier)
-    - More advanced noise setting options
-- Interrupt processing at any time
-- 4GB video card support (also reports of 2GB working)
-- Correct seeds for batches
-- Live prompt token length validation
-- Generation parameters
-     - parameters you used to generate images are saved with that image
-     - in PNG chunks for PNG, in EXIF for JPEG
-     - can drag the image to PNG info tab to restore generation parameters and automatically copy them into UI
-     - can be disabled in settings
-     - drag and drop an image/text-parameters to promptbox
-- Read Generation Parameters Button, loads parameters in promptbox to UI
-- Settings page
-- Running arbitrary python code from UI (must run with --allow-code to enable)
-- Mouseover hints for most UI elements
-- Possible to change defaults/mix/max/step values for UI elements via text config
-- Random artist button
-- Tiling support, a checkbox to create images that can be tiled like textures
-- Progress bar and live image generation preview
-- Negative prompt, an extra text field that allows you to list what you don't want to see in generated image
-- Styles, a way to save part of prompt and easily apply them via dropdown later
-- Variations, a way to generate same image but with tiny differences
-- Seed resizing, a way to generate same image but at slightly different resolution
-- CLIP interrogator, a button that tries to guess prompt from an image
-- Prompt Editing, a way to change prompt mid-generation, say to start making a watermelon and switch to anime girl midway
-- Batch Processing, process a group of files using img2img
-- Img2img Alternative, reverse Euler method of cross attention control
-- Highres Fix, a convenience option to produce high resolution pictures in one click without usual distortions
-- Reloading checkpoints on the fly
-- Checkpoint Merger, a tab that allows you to merge up to 3 checkpoints into one
-- [Custom scripts](https://github.com/AUTOMATIC1111/stable-diffusion-webui/wiki/Custom-Scripts) with many extensions from community
-- [Composable-Diffusion](https://energy-based-model.github.io/Compositional-Visual-Generation-with-Composable-Diffusion-Models/), a way to use multiple prompts at once
-     - separate prompts using uppercase `AND`
-     - also supports weights for prompts: `a cat :1.2 AND a dog AND a penguin :2.2`
-- No token limit for prompts (original stable diffusion lets you use up to 75 tokens)
-- DeepDanbooru integration, creates danbooru style tags for anime prompts (add --deepdanbooru to commandline args)
-- [xformers](https://github.com/AUTOMATIC1111/stable-diffusion-webui/wiki/Xformers), major speed increase for select cards: (add --xformers to commandline args)
-<<<<<<< HEAD
-- History tab: view, direct and delete images conveniently within the UI
-- Generate forever option
-- Training tab
-     - hypernetworks and embeddings options
-     - Preprocessing images: cropping, mirroring, autotagging using BLIP or deepdanbooru (for anime)
-- Clip skip
-- Use Hypernetworks
-- Use VAEs
-- Estimated completion time in progress bar
-- API
-- Support for dedicated inpainting model by RunwayML.
-
-=======
-- Support for dedicated [inpainting model](https://github.com/runwayml/stable-diffusion#inpainting-with-stable-diffusion) by RunwayML. 
-- Aesthetic Gradients, a way to generate images with a specific aesthetic by using clip images embds (implementation of [https://github.com/vicgalle/stable-diffusion-aesthetic-gradients](https://github.com/vicgalle/stable-diffusion-aesthetic-gradients))
->>>>>>> 85cb5918
-
-
-## Installation and Running
-Make sure the required [dependencies](https://github.com/AUTOMATIC1111/stable-diffusion-webui/wiki/Dependencies) are met and follow the instructions available for both [NVidia](https://github.com/AUTOMATIC1111/stable-diffusion-webui/wiki/Install-and-Run-on-NVidia-GPUs) (recommended) and [AMD](https://github.com/AUTOMATIC1111/stable-diffusion-webui/wiki/Install-and-Run-on-AMD-GPUs) GPUs.
-
-Alternatively, use online services (like Google Colab):
-
-- [List of Online Services](https://github.com/AUTOMATIC1111/stable-diffusion-webui/wiki/Online-Services)
-
-### Automatic Installation on Windows
-1. Install [Python 3.10.6](https://www.python.org/downloads/windows/), checking "Add Python to PATH"
-2. Install [git](https://git-scm.com/download/win).
-3. Download the stable-diffusion-webui repository, for example by running `git clone https://github.com/AUTOMATIC1111/stable-diffusion-webui.git`.
-4. Place `model.ckpt` in the `models` directory (see [dependencies](https://github.com/AUTOMATIC1111/stable-diffusion-webui/wiki/Dependencies) for where to get it).
-5. _*(Optional)*_ Place `GFPGANv1.4.pth` in the base directory, alongside `webui.py` (see [dependencies](https://github.com/AUTOMATIC1111/stable-diffusion-webui/wiki/Dependencies) for where to get it).
-6. Run `webui-user.bat` from Windows Explorer as normal, non-administrator, user.
-
-### Automatic Installation on Linux
-1. Install the dependencies:
-```bash
-# Debian-based:
-sudo apt install wget git python3 python3-venv
-# Red Hat-based:
-sudo dnf install wget git python3
-# Arch-based:
-sudo pacman -S wget git python3
-```
-2. To install in `/home/$(whoami)/stable-diffusion-webui/`, run:
-```bash
-bash <(wget -qO- https://raw.githubusercontent.com/AUTOMATIC1111/stable-diffusion-webui/master/webui.sh)
-```
-
-### Installation on Apple Silicon
-
-Find the instructions [here](https://github.com/AUTOMATIC1111/stable-diffusion-webui/wiki/Installation-on-Apple-Silicon).
-
-## Contributing
-Here's how to add code to this repo: [Contributing](https://github.com/AUTOMATIC1111/stable-diffusion-webui/wiki/Contributing)
-
-## Documentation
-The documentation was moved from this README over to the project's [wiki](https://github.com/AUTOMATIC1111/stable-diffusion-webui/wiki).
-
-## Credits
-- Stable Diffusion - https://github.com/CompVis/stable-diffusion, https://github.com/CompVis/taming-transformers
-- k-diffusion - https://github.com/crowsonkb/k-diffusion.git
-- GFPGAN - https://github.com/TencentARC/GFPGAN.git
-- CodeFormer - https://github.com/sczhou/CodeFormer
-- ESRGAN - https://github.com/xinntao/ESRGAN
-- SwinIR - https://github.com/JingyunLiang/SwinIR
-- Swin2SR - https://github.com/mv-lab/swin2sr
-- LDSR - https://github.com/Hafiidz/latent-diffusion
-- Ideas for optimizations - https://github.com/basujindal/stable-diffusion
-- Doggettx - Cross Attention layer optimization - https://github.com/Doggettx/stable-diffusion, original idea for prompt editing.
-- InvokeAI, lstein - Cross Attention layer optimization - https://github.com/invoke-ai/InvokeAI (originally http://github.com/lstein/stable-diffusion)
-- Rinon Gal - Textual Inversion - https://github.com/rinongal/textual_inversion (we're not using his code, but we are using his ideas).
-- Idea for SD upscale - https://github.com/jquesnelle/txt2imghd
-- Noise generation for outpainting mk2 - https://github.com/parlance-zz/g-diffuser-bot
-- CLIP interrogator idea and borrowing some code - https://github.com/pharmapsychotic/clip-interrogator
-- Idea for Composable Diffusion - https://github.com/energy-based-model/Compositional-Visual-Generation-with-Composable-Diffusion-Models-PyTorch
-- xformers - https://github.com/facebookresearch/xformers
-- DeepDanbooru - interrogator for anime diffusers https://github.com/KichangKim/DeepDanbooru
-- Initial Gradio script - posted on 4chan by an Anonymous user. Thank you Anonymous user.
-- (You)
+# Stable Diffusion web UI
+A browser interface based on Gradio library for Stable Diffusion.
+
+![](txt2img_Screenshot.png)
+
+Check the [custom scripts](https://github.com/AUTOMATIC1111/stable-diffusion-webui/wiki/Custom-Scripts) wiki page for extra scripts developed by users.
+
+## Features
+[Detailed feature showcase with images](https://github.com/AUTOMATIC1111/stable-diffusion-webui/wiki/Features):
+- Original txt2img and img2img modes
+- One click install and run script (but you still must install python and git)
+- Outpainting
+- Inpainting
+- Color Sketch
+- Prompt Matrix
+- Stable Diffusion Upscale
+- Attention, specify parts of text that the model should pay more attention to
+    - a man in a ((tuxedo)) - will pay more attention to tuxedo
+    - a man in a (tuxedo:1.21) - alternative syntax
+    - select text and press ctrl+up or ctrl+down to automatically adjust attention to selected text (code contributed by anonymous user)
+- Loopback, run img2img processing multiple times
+- X/Y plot, a way to draw a 2 dimensional plot of images with different parameters
+- Textual Inversion
+    - have as many embeddings as you want and use any names you like for them
+    - use multiple embeddings with different numbers of vectors per token
+    - works with half precision floating point numbers
+    - train embeddings on 8GB (also reports of 6GB working)
+- Extras tab with:
+    - GFPGAN, neural network that fixes faces
+    - CodeFormer, face restoration tool as an alternative to GFPGAN
+    - RealESRGAN, neural network upscaler
+    - ESRGAN, neural network upscaler with a lot of third party models
+    - SwinIR and Swin2SR([see here](https://github.com/AUTOMATIC1111/stable-diffusion-webui/pull/2092)), neural network upscalers
+    - LDSR, Latent diffusion super resolution upscaling
+- Resizing aspect ratio options
+- Sampling method selection
+    - Adjust sampler eta values (noise multiplier)
+    - More advanced noise setting options
+- Interrupt processing at any time
+- 4GB video card support (also reports of 2GB working)
+- Correct seeds for batches
+- Live prompt token length validation
+- Generation parameters
+     - parameters you used to generate images are saved with that image
+     - in PNG chunks for PNG, in EXIF for JPEG
+     - can drag the image to PNG info tab to restore generation parameters and automatically copy them into UI
+     - can be disabled in settings
+     - drag and drop an image/text-parameters to promptbox
+- Read Generation Parameters Button, loads parameters in promptbox to UI
+- Settings page
+- Running arbitrary python code from UI (must run with --allow-code to enable)
+- Mouseover hints for most UI elements
+- Possible to change defaults/mix/max/step values for UI elements via text config
+- Random artist button
+- Tiling support, a checkbox to create images that can be tiled like textures
+- Progress bar and live image generation preview
+- Negative prompt, an extra text field that allows you to list what you don't want to see in generated image
+- Styles, a way to save part of prompt and easily apply them via dropdown later
+- Variations, a way to generate same image but with tiny differences
+- Seed resizing, a way to generate same image but at slightly different resolution
+- CLIP interrogator, a button that tries to guess prompt from an image
+- Prompt Editing, a way to change prompt mid-generation, say to start making a watermelon and switch to anime girl midway
+- Batch Processing, process a group of files using img2img
+- Img2img Alternative, reverse Euler method of cross attention control
+- Highres Fix, a convenience option to produce high resolution pictures in one click without usual distortions
+- Reloading checkpoints on the fly
+- Checkpoint Merger, a tab that allows you to merge up to 3 checkpoints into one
+- [Custom scripts](https://github.com/AUTOMATIC1111/stable-diffusion-webui/wiki/Custom-Scripts) with many extensions from community
+- [Composable-Diffusion](https://energy-based-model.github.io/Compositional-Visual-Generation-with-Composable-Diffusion-Models/), a way to use multiple prompts at once
+     - separate prompts using uppercase `AND`
+     - also supports weights for prompts: `a cat :1.2 AND a dog AND a penguin :2.2`
+- No token limit for prompts (original stable diffusion lets you use up to 75 tokens)
+- DeepDanbooru integration, creates danbooru style tags for anime prompts (add --deepdanbooru to commandline args)
+- [xformers](https://github.com/AUTOMATIC1111/stable-diffusion-webui/wiki/Xformers), major speed increase for select cards: (add --xformers to commandline args)
+- History tab: view, direct and delete images conveniently within the UI
+- Generate forever option
+- Training tab
+     - hypernetworks and embeddings options
+     - Preprocessing images: cropping, mirroring, autotagging using BLIP or deepdanbooru (for anime)
+- Clip skip
+- Use Hypernetworks
+- Use VAEs
+- Estimated completion time in progress bar
+- API
+- Support for dedicated [inpainting model](https://github.com/runwayml/stable-diffusion#inpainting-with-stable-diffusion) by RunwayML. 
+- Aesthetic Gradients, a way to generate images with a specific aesthetic by using clip images embds (implementation of [https://github.com/vicgalle/stable-diffusion-aesthetic-gradients](https://github.com/vicgalle/stable-diffusion-aesthetic-gradients))
+
+
+## Installation and Running
+Make sure the required [dependencies](https://github.com/AUTOMATIC1111/stable-diffusion-webui/wiki/Dependencies) are met and follow the instructions available for both [NVidia](https://github.com/AUTOMATIC1111/stable-diffusion-webui/wiki/Install-and-Run-on-NVidia-GPUs) (recommended) and [AMD](https://github.com/AUTOMATIC1111/stable-diffusion-webui/wiki/Install-and-Run-on-AMD-GPUs) GPUs.
+
+Alternatively, use online services (like Google Colab):
+
+- [List of Online Services](https://github.com/AUTOMATIC1111/stable-diffusion-webui/wiki/Online-Services)
+
+### Automatic Installation on Windows
+1. Install [Python 3.10.6](https://www.python.org/downloads/windows/), checking "Add Python to PATH"
+2. Install [git](https://git-scm.com/download/win).
+3. Download the stable-diffusion-webui repository, for example by running `git clone https://github.com/AUTOMATIC1111/stable-diffusion-webui.git`.
+4. Place `model.ckpt` in the `models` directory (see [dependencies](https://github.com/AUTOMATIC1111/stable-diffusion-webui/wiki/Dependencies) for where to get it).
+5. _*(Optional)*_ Place `GFPGANv1.4.pth` in the base directory, alongside `webui.py` (see [dependencies](https://github.com/AUTOMATIC1111/stable-diffusion-webui/wiki/Dependencies) for where to get it).
+6. Run `webui-user.bat` from Windows Explorer as normal, non-administrator, user.
+
+### Automatic Installation on Linux
+1. Install the dependencies:
+```bash
+# Debian-based:
+sudo apt install wget git python3 python3-venv
+# Red Hat-based:
+sudo dnf install wget git python3
+# Arch-based:
+sudo pacman -S wget git python3
+```
+2. To install in `/home/$(whoami)/stable-diffusion-webui/`, run:
+```bash
+bash <(wget -qO- https://raw.githubusercontent.com/AUTOMATIC1111/stable-diffusion-webui/master/webui.sh)
+```
+
+### Installation on Apple Silicon
+
+Find the instructions [here](https://github.com/AUTOMATIC1111/stable-diffusion-webui/wiki/Installation-on-Apple-Silicon).
+
+## Contributing
+Here's how to add code to this repo: [Contributing](https://github.com/AUTOMATIC1111/stable-diffusion-webui/wiki/Contributing)
+
+## Documentation
+The documentation was moved from this README over to the project's [wiki](https://github.com/AUTOMATIC1111/stable-diffusion-webui/wiki).
+
+## Credits
+- Stable Diffusion - https://github.com/CompVis/stable-diffusion, https://github.com/CompVis/taming-transformers
+- k-diffusion - https://github.com/crowsonkb/k-diffusion.git
+- GFPGAN - https://github.com/TencentARC/GFPGAN.git
+- CodeFormer - https://github.com/sczhou/CodeFormer
+- ESRGAN - https://github.com/xinntao/ESRGAN
+- SwinIR - https://github.com/JingyunLiang/SwinIR
+- Swin2SR - https://github.com/mv-lab/swin2sr
+- LDSR - https://github.com/Hafiidz/latent-diffusion
+- Ideas for optimizations - https://github.com/basujindal/stable-diffusion
+- Doggettx - Cross Attention layer optimization - https://github.com/Doggettx/stable-diffusion, original idea for prompt editing.
+- InvokeAI, lstein - Cross Attention layer optimization - https://github.com/invoke-ai/InvokeAI (originally http://github.com/lstein/stable-diffusion)
+- Rinon Gal - Textual Inversion - https://github.com/rinongal/textual_inversion (we're not using his code, but we are using his ideas).
+- Idea for SD upscale - https://github.com/jquesnelle/txt2imghd
+- Noise generation for outpainting mk2 - https://github.com/parlance-zz/g-diffuser-bot
+- CLIP interrogator idea and borrowing some code - https://github.com/pharmapsychotic/clip-interrogator
+- Idea for Composable Diffusion - https://github.com/energy-based-model/Compositional-Visual-Generation-with-Composable-Diffusion-Models-PyTorch
+- xformers - https://github.com/facebookresearch/xformers
+- DeepDanbooru - interrogator for anime diffusers https://github.com/KichangKim/DeepDanbooru
+- Initial Gradio script - posted on 4chan by an Anonymous user. Thank you Anonymous user.
+- (You)